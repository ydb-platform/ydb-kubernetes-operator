package main

import (
	"flag"
	"os"

	monitoringv1 "github.com/prometheus-operator/prometheus-operator/pkg/apis/monitoring/v1"
	"k8s.io/apimachinery/pkg/runtime"
	utilruntime "k8s.io/apimachinery/pkg/util/runtime"
	clientgoscheme "k8s.io/client-go/kubernetes/scheme"
	_ "k8s.io/client-go/plugin/pkg/client/auth"
	"k8s.io/client-go/tools/clientcmd"
	ctrl "sigs.k8s.io/controller-runtime"
	"sigs.k8s.io/controller-runtime/pkg/cache"
	"sigs.k8s.io/controller-runtime/pkg/cluster"
	"sigs.k8s.io/controller-runtime/pkg/healthz"
	"sigs.k8s.io/controller-runtime/pkg/log/zap"

	ydbv1alpha1 "github.com/ydb-platform/ydb-kubernetes-operator/api/v1alpha1"
	"github.com/ydb-platform/ydb-kubernetes-operator/internal/controllers/database"
	"github.com/ydb-platform/ydb-kubernetes-operator/internal/controllers/databasenodeset"
	"github.com/ydb-platform/ydb-kubernetes-operator/internal/controllers/monitoring"
	"github.com/ydb-platform/ydb-kubernetes-operator/internal/controllers/remotedatabasenodeset"
	"github.com/ydb-platform/ydb-kubernetes-operator/internal/controllers/remotestoragenodeset"
	"github.com/ydb-platform/ydb-kubernetes-operator/internal/controllers/storage"
	"github.com/ydb-platform/ydb-kubernetes-operator/internal/controllers/storagenodeset"
)

var (
	scheme   = runtime.NewScheme()
	setupLog = ctrl.Log.WithName("setup")
)

func init() {
	utilruntime.Must(clientgoscheme.AddToScheme(scheme))

	utilruntime.Must(ydbv1alpha1.AddToScheme(scheme))
	//+kubebuilder:scaffold:scheme
}

func main() {
	var metricsAddr string
	var enableLeaderElection bool
	var disableWebhooks bool
	var enableServiceMonitors bool
	var probeAddr string
	var mgmtClusterKubeconfig string
	var mgmtClusterName string
	flag.StringVar(&metricsAddr, "metrics-bind-address", ":8080", "The address the metric endpoint binds to.")
	flag.StringVar(&probeAddr, "health-probe-bind-address", ":8081", "The address the probe endpoint binds to.")
	flag.BoolVar(&enableLeaderElection, "leader-elect", false,
		"Enable leader election for controller manager. "+
			"Enabling this will ensure there is only one active controller manager.")
	flag.BoolVar(&disableWebhooks, "disable-webhooks", false, "Disable webhooks registration on start.")
	flag.BoolVar(&enableServiceMonitors, "with-service-monitors", false, "Enables service monitoring")
<<<<<<< HEAD
	flag.StringVar(&remoteKubeconfig, "remote-kubeconfig", "/remote/kubeconfig", "Path to kubeconfig for remote k8s cluster. Only required if using Remote objects")
	flag.StringVar(&remoteCluster, "remote-cluster", "", "The name of remote cluster to sync k8s resources. Only required if using Remote objects")
=======
	flag.StringVar(&mgmtClusterKubeconfig, "mgmt-cluster-kubeconfig", "/remote-kubeconfig", "Path to kubeconfig for mgmt remote k8s cluster. Only required if using Remote objects")
	flag.StringVar(&mgmtClusterName, "mgmt-cluster-name", "", "The name of mgmt remote cluster to sync k8s resources. Only required if using Remote objects")
>>>>>>> efe34031
	opts := zap.Options{
		Development: true,
	}
	opts.BindFlags(flag.CommandLine)
	flag.Parse()

	ctrl.SetLogger(zap.New(zap.UseFlagOptions(&opts)))

	if enableServiceMonitors {
		utilruntime.Must(monitoringv1.AddToScheme(scheme))
	}

	mgr, err := ctrl.NewManager(ctrl.GetConfigOrDie(), ctrl.Options{
		Scheme:                 scheme,
		MetricsBindAddress:     metricsAddr,
		Port:                   9443,
		HealthProbeBindAddress: probeAddr,
		LeaderElection:         enableLeaderElection,
		LeaderElectionID:       "a14e577a.ydb.tech",
	})
	if err != nil {
		setupLog.Error(err, "unable to start manager")
		os.Exit(1)
	}

	if err = (&database.Reconciler{
		Client:   mgr.GetClient(),
		Scheme:   mgr.GetScheme(),
		Config:   mgr.GetConfig(),
		Recorder: mgr.GetEventRecorderFor("ydb-operator"),
	}).SetupWithManager(mgr); err != nil {
		setupLog.Error(err, "unable to create controller", "controller", "Database")
		os.Exit(1)
	}
	if err = (&storage.Reconciler{
		Client:   mgr.GetClient(),
		Scheme:   mgr.GetScheme(),
		Config:   mgr.GetConfig(),
		Recorder: mgr.GetEventRecorderFor("ydb-operator"),

		WithServiceMonitors: enableServiceMonitors,
	}).SetupWithManager(mgr); err != nil {
		setupLog.Error(err, "unable to create controller", "controller", "Storage")
		os.Exit(1)
	}
	if err = (&databasenodeset.Reconciler{
		Client:   mgr.GetClient(),
		Scheme:   mgr.GetScheme(),
		Config:   mgr.GetConfig(),
		Recorder: mgr.GetEventRecorderFor("ydb-operator"),
	}).SetupWithManager(mgr); err != nil {
		setupLog.Error(err, "unable to create controller", "controller", "DatabaseNodeSet")
		os.Exit(1)
	}
	if err = (&storagenodeset.Reconciler{
		Client:   mgr.GetClient(),
		Scheme:   mgr.GetScheme(),
		Config:   mgr.GetConfig(),
		Recorder: mgr.GetEventRecorderFor("ydb-operator"),
	}).SetupWithManager(mgr); err != nil {
		setupLog.Error(err, "unable to create controller", "controller", "StorageNodeSet")
		os.Exit(1)
	}

	if enableServiceMonitors {
		if err = (&monitoring.DatabaseMonitoringReconciler{
			Client: mgr.GetClient(),
			Scheme: mgr.GetScheme(),
		}).SetupWithManager(mgr); err != nil {
			setupLog.Error(err, "unable to create controller", "controller", "DatabaseMonitoring")
			os.Exit(1)
		}
		if err = (&monitoring.StorageMonitoringReconciler{
			Client: mgr.GetClient(),
			Scheme: mgr.GetScheme(),
		}).SetupWithManager(mgr); err != nil {
			setupLog.Error(err, "unable to create controller", "controller", "StorageMonitoring")
			os.Exit(1)
		}
	}

	if !disableWebhooks {
		if err = (&ydbv1alpha1.Storage{}).SetupWebhookWithManager(mgr); err != nil {
			setupLog.Error(err, "unable to create webhook", "webhook", "Storage")
			os.Exit(1)
		}
		if err = (&ydbv1alpha1.Database{}).SetupWebhookWithManager(mgr); err != nil {
			setupLog.Error(err, "unable to create webhook", "webhook", "Database")
			os.Exit(1)
		}

		if err = ydbv1alpha1.RegisterMonitoringValidatingWebhook(mgr, enableServiceMonitors); err != nil {
			setupLog.Error(err, "unable to create webhooks", "webhooks",
				[]string{"DatabaseMonitoring", "StorageMonitoring"})
			os.Exit(1)
		}
	}

	//nolint:nestif
	if mgmtClusterKubeconfig != "" && mgmtClusterName != "" {
		remoteConfig, err := clientcmd.BuildConfigFromFlags("", mgmtClusterKubeconfig)
		if err != nil {
			setupLog.Error(err, "unable to read remote kubeconfig")
			os.Exit(1)
		}

		storageSelector, err := remotestoragenodeset.BuildRemoteSelector(mgmtClusterName)
		if err != nil {
			setupLog.Error(err, "unable to create label selector", "selector", "RemoteStorageNodeSet")
			os.Exit(1)
		}

		databaseSelector, err := remotedatabasenodeset.BuildRemoteSelector(mgmtClusterName)
		if err != nil {
			setupLog.Error(err, "unable to create label selector", "selector", "RemoteDatabaseNodeSet")
			os.Exit(1)
		}

		remoteCluster, err := cluster.New(remoteConfig, func(o *cluster.Options) {
			o.Scheme = scheme
			o.NewCache = cache.BuilderWithOptions(cache.Options{
				SelectorsByObject: cache.SelectorsByObject{
					&ydbv1alpha1.RemoteStorageNodeSet{}:  {Label: storageSelector},
					&ydbv1alpha1.RemoteDatabaseNodeSet{}: {Label: databaseSelector},
				},
			})
		})
		if err != nil {
			setupLog.Error(err, "unable to create remote client")
			os.Exit(1)
		}

		if err = mgr.Add(remoteCluster); err != nil {
			setupLog.Error(err, "unable to add remote client to controller manager")
			os.Exit(1)
		}

		if err = (&remotestoragenodeset.Reconciler{
			Client: mgr.GetClient(),
			Scheme: mgr.GetScheme(),
		}).SetupWithManager(mgr, &remoteCluster); err != nil {
			setupLog.Error(err, "unable to create controller", "controller", "RemoteStorageNodeSet")
			os.Exit(1)
		}

		if err = (&remotedatabasenodeset.Reconciler{
			Client: mgr.GetClient(),
			Scheme: mgr.GetScheme(),
		}).SetupWithManager(mgr, &remoteCluster); err != nil {
			setupLog.Error(err, "unable to create controller", "controller", "RemoteDatabaseNodeSet")
			os.Exit(1)
		}
	}

	//+kubebuilder:scaffold:builder

	if err := mgr.AddHealthzCheck("healthz", healthz.Ping); err != nil {
		setupLog.Error(err, "unable to set up health check")
		os.Exit(1)
	}
	if err := mgr.AddReadyzCheck("readyz", healthz.Ping); err != nil {
		setupLog.Error(err, "unable to set up ready check")
		os.Exit(1)
	}

	setupLog.Info("starting manager")
	if err := mgr.Start(ctrl.SetupSignalHandler()); err != nil {
		setupLog.Error(err, "problem running manager")
		os.Exit(1)
	}
}<|MERGE_RESOLUTION|>--- conflicted
+++ resolved
@@ -53,13 +53,8 @@
 			"Enabling this will ensure there is only one active controller manager.")
 	flag.BoolVar(&disableWebhooks, "disable-webhooks", false, "Disable webhooks registration on start.")
 	flag.BoolVar(&enableServiceMonitors, "with-service-monitors", false, "Enables service monitoring")
-<<<<<<< HEAD
-	flag.StringVar(&remoteKubeconfig, "remote-kubeconfig", "/remote/kubeconfig", "Path to kubeconfig for remote k8s cluster. Only required if using Remote objects")
-	flag.StringVar(&remoteCluster, "remote-cluster", "", "The name of remote cluster to sync k8s resources. Only required if using Remote objects")
-=======
 	flag.StringVar(&mgmtClusterKubeconfig, "mgmt-cluster-kubeconfig", "/remote-kubeconfig", "Path to kubeconfig for mgmt remote k8s cluster. Only required if using Remote objects")
 	flag.StringVar(&mgmtClusterName, "mgmt-cluster-name", "", "The name of mgmt remote cluster to sync k8s resources. Only required if using Remote objects")
->>>>>>> efe34031
 	opts := zap.Options{
 		Development: true,
 	}
