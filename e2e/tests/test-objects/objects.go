--- conflicted
+++ resolved
@@ -77,67 +77,7 @@
 					Service: v1alpha1.Service{IPFamilies: []corev1.IPFamily{"IPv4"}},
 				},
 			},
-<<<<<<< HEAD
 			Domain: DefaultDomain,
-=======
-			Domain:    DefaultDomain,
-			Resources: corev1.ResourceRequirements{},
-			Image: v1alpha1.PodImage{
-				Name:           YdbImage,
-				PullPolicyName: &defaultPolicy,
-			},
-			AdditionalLabels: map[string]string{"ydb-cluster": "kind-storage"},
-			Affinity:         storageAntiAffinity,
-			Monitoring: &v1alpha1.MonitoringOptions{
-				Enabled: false,
-			},
-		},
-	}
-}
-
-func StorageWithStaticCredentials(storageYamlConfigPath string) *v1alpha1.Storage {
-	storageConfig, err := os.ReadFile(storageYamlConfigPath)
-	Expect(err).To(BeNil())
-
-	defaultPolicy := corev1.PullIfNotPresent
-	storageAntiAffinity := constructAntiAffinityFor("ydb-cluster", "kind-storage")
-
-	return &v1alpha1.Storage{
-		ObjectMeta: metav1.ObjectMeta{
-			Name:      StorageName,
-			Namespace: YdbNamespace,
-		},
-		Spec: v1alpha1.StorageSpec{
-			Nodes:        8,
-			OperatorSync: true,
-			OperatorConnection: &v1alpha1.ConnectionOptions{
-				StaticCredentials: &v1alpha1.StaticCredentialsAuth{
-					Username: "root",
-				},
-			},
-			Configuration: string(storageConfig),
-			Erasure:       "block-4-2",
-			DataStore:     []corev1.PersistentVolumeClaimSpec{},
-			Service: v1alpha1.StorageServices{
-				GRPC: v1alpha1.GRPCService{
-					TLSConfiguration: &v1alpha1.TLSConfiguration{
-						Enabled: false,
-					},
-					Service: v1alpha1.Service{IPFamilies: []corev1.IPFamily{"IPv4"}},
-				},
-				Interconnect: v1alpha1.InterconnectService{
-					TLSConfiguration: &v1alpha1.TLSConfiguration{
-						Enabled: false,
-					},
-					Service: v1alpha1.Service{IPFamilies: []corev1.IPFamily{"IPv4"}},
-				},
-				Status: v1alpha1.StatusService{
-					Service: v1alpha1.Service{IPFamilies: []corev1.IPFamily{"IPv4"}},
-				},
-			},
-			Domain:    DefaultDomain,
-			Resources: corev1.ResourceRequirements{},
->>>>>>> ddaf56b9
 			Image: v1alpha1.PodImage{
 				Name:           YdbImage,
 				PullPolicyName: &defaultPolicy,
