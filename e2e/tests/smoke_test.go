--- conflicted
+++ resolved
@@ -8,10 +8,6 @@
 	"os/exec"
 	"path/filepath"
 	"regexp"
-<<<<<<< HEAD
-	"strconv"
-=======
->>>>>>> 9ecd3520
 	"strings"
 	"time"
 
@@ -141,27 +137,6 @@
 	return strings.Contains(string(stdout), "uninstalled")
 }
 
-func makeVolumeForKindWorkers(nWorkers int, name string, content string) {
-	for i := 1; i <= nWorkers; i++ {
-		tmpVolumeDir := fmt.Sprintf("/tmp/worker-%v/volume", strconv.FormatInt(int64(i), 10))
-		Expect(os.Mkdir(tmpVolumeDir, 0o777)).To(Succeed())
-
-		sampleFile, err := os.Create(fmt.Sprintf("%v/%v", tmpVolumeDir, name))
-		Expect(err).ToNot(HaveOccurred())
-
-		bytesWritten, err := sampleFile.Write([]byte(content))
-		Expect(bytesWritten).To(Equal(len(content)))
-		Expect(err).ToNot(HaveOccurred())
-	}
-}
-
-func cleanupFilesForKindWorkers(nWorkers int) {
-	for i := 1; i <= nWorkers; i++ {
-		tmpHostDir := fmt.Sprintf("/tmp/worker-%v/volume", strconv.FormatInt(int64(i), 10))
-		Expect(os.RemoveAll(tmpHostDir)).Should(Succeed())
-	}
-}
-
 var _ = Describe("Operator smoke test", func() {
 	var ctx context.Context
 	var namespace corev1.Namespace
@@ -308,7 +283,7 @@
 
 			return meta.IsStatusConditionPresentAndEqual(
 				storage.Status.Conditions,
-				"StorageReady",
+				"StorageInitialized",
 				metav1.ConditionTrue,
 			) && storage.Status.State == ReadyStatus
 		}, Timeout, Interval).Should(BeTrue())
@@ -380,7 +355,6 @@
 		Expect(k8sClient.Create(ctx, storageSample)).Should(Succeed())
 		defer func() {
 			Expect(k8sClient.Delete(ctx, storageSample)).Should(Succeed())
-<<<<<<< HEAD
 		}()
 
 		By("waiting until storage is ready...")
@@ -393,7 +367,7 @@
 
 			return meta.IsStatusConditionPresentAndEqual(
 				storage.Status.Conditions,
-				"StorageReady",
+				"StorageInitialized",
 				metav1.ConditionTrue,
 			) && storage.Status.State == ReadyStatus
 		}, Timeout, Interval).Should(BeTrue())
@@ -416,134 +390,6 @@
 				Expect(allowedChanges[match[1]]).To(BeEquivalentTo(match[2]))
 			}
 		}
-	})
-
-	It("[storage|database].Spec.Volumes gets propagated into pods", func() {
-		By("preparing test file...")
-		tmpHostFilename := "sample-file"
-		tmpFileContent := "abc"
-
-		makeVolumeForKindWorkers(8, tmpHostFilename, tmpFileContent)
-		defer func() {
-			cleanupFilesForKindWorkers(8)
-		}()
-
-		By("issuing create commands...")
-
-		storageSample.Spec.Volumes = append(storageSample.Spec.Volumes, &corev1.Volume{
-			Name: "sample-volume",
-			VolumeSource: corev1.VolumeSource{
-				HostPath: &corev1.HostPathVolumeSource{
-					Path: fmt.Sprintf("%v/volume", TmpFilesDir),
-					Type: &HostPathDirectoryType,
-				},
-			},
-		})
-
-		databaseSample.Spec.Volumes = append(storageSample.Spec.Volumes, &corev1.Volume{
-			Name: "sample-volume",
-			VolumeSource: corev1.VolumeSource{
-				HostPath: &corev1.HostPathVolumeSource{
-					Path: fmt.Sprintf("%v/volume", TmpFilesDir),
-					Type: &HostPathDirectoryType,
-				},
-			},
-		})
-
-		Expect(k8sClient.Create(ctx, storageSample)).Should(Succeed())
-		defer func() {
-			Expect(k8sClient.Delete(ctx, storageSample)).Should(Succeed())
-		}()
-		Expect(k8sClient.Create(ctx, databaseSample)).Should(Succeed())
-		defer func() {
-			Expect(k8sClient.Delete(ctx, databaseSample)).Should(Succeed())
-		}()
-
-		By("waiting until storage is ready...")
-		storage := v1alpha1.Storage{}
-		Eventually(func(g Gomega) bool {
-			g.Expect(k8sClient.Get(ctx, types.NamespacedName{
-				Name:      storageSample.Name,
-				Namespace: ydbNamespace,
-			}, &storage)).Should(Succeed())
-			return storage.Status.State == ReadyStatus
-		}, Timeout, Interval).Should(BeTrue())
-
-		storagePods := corev1.PodList{}
-		Expect(k8sClient.List(ctx, &storagePods, client.InNamespace(ydbNamespace), client.MatchingLabels{
-			"ydb-cluster": "kind-storage",
-		})).Should(Succeed())
-
-		By("checking the volume has propagated into a storage pod...")
-		firstStoragePod := storagePods.Items[0]
-		output, err := execInPod(storage.Namespace, firstStoragePod.Name, []string{
-			"cat",
-			fmt.Sprintf("%v/%v", "/opt/ydb/volumes/sample-volume", tmpHostFilename),
-		})
-=======
-		}()
-
-		By("waiting until storage is ready...")
-		storage := v1alpha1.Storage{}
-		Eventually(func(g Gomega) bool {
-			g.Expect(k8sClient.Get(ctx, types.NamespacedName{
-				Name:      storageSample.Name,
-				Namespace: ydbNamespace,
-			}, &storage)).Should(Succeed())
-
-			return meta.IsStatusConditionPresentAndEqual(
-				storage.Status.Conditions,
-				"StorageReady",
-				metav1.ConditionTrue,
-			) && storage.Status.State == ReadyStatus
-		}, Timeout, Interval).Should(BeTrue())
-
-		By("tracking storage state changes...")
-		events, err := clientset.CoreV1().Events(ydbNamespace).List(context.Background(),
-			metav1.ListOptions{TypeMeta: metav1.TypeMeta{Kind: "Storage"}})
->>>>>>> 9ecd3520
-		Expect(err).ToNot(HaveOccurred())
-		Expect(output).To(Equal(tmpFileContent))
-
-<<<<<<< HEAD
-		By("waiting until database is ready...")
-		database := v1alpha1.Database{}
-		Eventually(func(g Gomega) bool {
-			g.Expect(k8sClient.Get(ctx, types.NamespacedName{
-				Name:      databaseSample.Name,
-				Namespace: ydbNamespace,
-			}, &database)).Should(Succeed())
-			return database.Status.State == ReadyStatus
-		}, Timeout, Interval).Should(BeTrue())
-
-		databasePods := corev1.PodList{}
-		Expect(k8sClient.List(ctx, &databasePods, client.InNamespace(ydbNamespace), client.MatchingLabels{
-			"ydb-cluster": "kind-database",
-		})).Should(Succeed())
-
-		By("checking the volume has propagated into a database pod...")
-		firstDatabasePod := databasePods.Items[0]
-		output, err = execInPod(database.Namespace, firstDatabasePod.Name, []string{
-			"cat",
-			fmt.Sprintf("%v/%v", "/opt/ydb/volumes/sample-volume", tmpHostFilename),
-		})
-		Expect(err).ToNot(HaveOccurred())
-		Expect(output).To(Equal(tmpFileContent))
-=======
-		allowedChanges := map[string]string{
-			"Pending":      "Preparing",
-			"Preparing":    "Provisioning",
-			"Provisioning": "Initializing",
-			"Initializing": ReadyStatus,
-		}
-		re := regexp.MustCompile(`Storage moved from ([a-zA-Z]+) to ([a-zA-Z]+)`)
-		for _, event := range events.Items {
-			if event.Reason == "StatusChanged" {
-				match := re.FindStringSubmatch(event.Message)
-				Expect(allowedChanges[match[1]]).To(BeEquivalentTo(match[2]))
-			}
-		}
->>>>>>> 9ecd3520
 	})
 
 	AfterEach(func() {
