package tests

import (
	"bufio"
	"context"
	"crypto/tls"
	"crypto/x509"
	"errors"
	"fmt"
	"io"
	"net"
	"net/http"
	"os"
	"os/exec"
	"path/filepath"
	"regexp"
	"strconv"
	"strings"
	"time"

	. "github.com/onsi/ginkgo/v2"
	. "github.com/onsi/gomega"
	v1 "k8s.io/api/apps/v1"
	corev1 "k8s.io/api/core/v1"
	apierrors "k8s.io/apimachinery/pkg/api/errors"
	"k8s.io/apimachinery/pkg/api/meta"
	metav1 "k8s.io/apimachinery/pkg/apis/meta/v1"
	"k8s.io/apimachinery/pkg/types"
	"sigs.k8s.io/controller-runtime/pkg/client"

	v1alpha1 "github.com/ydb-platform/ydb-kubernetes-operator/api/v1alpha1"
	testobjects "github.com/ydb-platform/ydb-kubernetes-operator/e2e/tests/test-objects"
	. "github.com/ydb-platform/ydb-kubernetes-operator/internal/controllers/constants"
	"github.com/ydb-platform/ydb-kubernetes-operator/internal/resources"
	"github.com/ydb-platform/ydb-kubernetes-operator/internal/test"
)

const (
	Timeout  = time.Second * 600
	Interval = time.Second * 5
)

func podIsReady(conditions []corev1.PodCondition) bool {
	for _, condition := range conditions {
		if condition.Type == testobjects.ReadyStatus && condition.Status == "True" {
			return true
		}
	}
	return false
}

func installOperatorWithHelm(namespace string) bool {
	args := []string{
		"-n",
		namespace,
		"install",
		"--wait",
		"ydb-operator",
		filepath.Join("..", "..", "deploy", "ydb-operator"),
		"-f",
		filepath.Join("..", "operator-values.yaml"),
	}
	result := exec.Command("helm", args...)
	stdout, err := result.Output()
	if err != nil {
		return false
	}

	return strings.Contains(string(stdout), "deployed")
}

func uninstallOperatorWithHelm(namespace string) bool {
	args := []string{
		"-n",
		namespace,
		"uninstall",
		"--wait",
		"ydb-operator",
	}
	result := exec.Command("helm", args...)
	stdout, err := result.Output()
	if err != nil {
		return false
	}

	return strings.Contains(string(stdout), "uninstalled")
}

func waitUntilStorageReady(ctx context.Context, storageName, storageNamespace string) {
	storage := v1alpha1.Storage{}
	Eventually(func(g Gomega) bool {
		g.Expect(k8sClient.Get(ctx, types.NamespacedName{
			Name:      storageName,
			Namespace: storageNamespace,
		}, &storage)).Should(Succeed())

		return meta.IsStatusConditionPresentAndEqual(
			storage.Status.Conditions,
			StorageInitializedCondition,
			metav1.ConditionTrue,
		) && storage.Status.State == testobjects.ReadyStatus
	}, Timeout, Interval).Should(BeTrue())
}

func waitUntilDatabaseReady(ctx context.Context, databaseName, databaseNamespace string) {
	database := v1alpha1.Database{}
	Eventually(func(g Gomega) bool {
		g.Expect(k8sClient.Get(ctx, types.NamespacedName{
			Name:      databaseName,
			Namespace: databaseNamespace,
		}, &database)).Should(Succeed())

		return meta.IsStatusConditionPresentAndEqual(
			database.Status.Conditions,
			DatabaseInitializedCondition,
			metav1.ConditionTrue,
		) && database.Status.State == testobjects.ReadyStatus
	}, Timeout, Interval).Should(BeTrue())
}

func checkPodsRunningAndReady(ctx context.Context, podLabelKey, podLabelValue string, nPods int32) {
	Eventually(func(g Gomega) bool {
		pods := corev1.PodList{}
		g.Expect(k8sClient.List(ctx, &pods, client.InNamespace(testobjects.YdbNamespace), client.MatchingLabels{
			podLabelKey: podLabelValue,
		})).Should(Succeed())
		g.Expect(len(pods.Items)).Should(BeEquivalentTo(nPods))
		for _, pod := range pods.Items {
			g.Expect(pod.Status.Phase).Should(BeEquivalentTo("Running"))
			g.Expect(podIsReady(pod.Status.Conditions)).Should(BeTrue())
		}
		return true
	}, Timeout, Interval).Should(BeTrue())

	Consistently(func(g Gomega) bool {
		pods := corev1.PodList{}
		g.Expect(k8sClient.List(ctx, &pods, client.InNamespace(testobjects.YdbNamespace), client.MatchingLabels{
			podLabelKey: podLabelValue,
		})).Should(Succeed())
		g.Expect(len(pods.Items)).Should(BeEquivalentTo(nPods))
		for _, pod := range pods.Items {
			g.Expect(pod.Status.Phase).Should(BeEquivalentTo("Running"))
			g.Expect(podIsReady(pod.Status.Conditions)).Should(BeTrue())
		}
		return true
	}, 30*time.Second, Interval).Should(BeTrue())
}

func bringYdbCliToPod(podName, podNamespace string) {
	Eventually(func(g Gomega) error {
		args := []string{
			"-n",
			podNamespace,
			"cp",
			fmt.Sprintf("%v/ydb/bin/ydb", os.ExpandEnv("$HOME")),
			fmt.Sprintf("%v:/tmp/ydb", podName),
		}
		cmd := exec.Command("kubectl", args...)
		return cmd.Run()
	}, Timeout, Interval).Should(BeNil())
}

func executeSimpleQuery(podName, podNamespace, storageEndpoint string) {
	Eventually(func(g Gomega) string {
		args := []string{
			"-n",
			podNamespace,
			"exec",
			podName,
			"--",
			"/tmp/ydb",
			"-d",
			"/" + testobjects.DefaultDomain,
			"-e" + storageEndpoint,
			"yql",
			"-s",
			"select 1",
		}
		output, err := exec.Command("kubectl", args...).Output()
		g.Expect(err).ShouldNot(HaveOccurred())

		// `yql` gives output in the following format:
		// ┌─────────┐
		// | column0 |
		// ├─────────┤
		// | 1       |
		// └─────────┘
		return strings.ReplaceAll(string(output), "\n", "")
	}, Timeout, Interval).Should(MatchRegexp(".*column0.*1.*"))
}

func portForward(ctx context.Context, svcName string, svcNamespace string, port int, f func(int) error) {
	Eventually(func(g Gomega) error {
		args := []string{
			"-n", svcNamespace,
			"port-forward",
			fmt.Sprintf("svc/%s", svcName),
			fmt.Sprintf(":%d", port),
		}

		cmd := exec.CommandContext(ctx, "kubectl", args...)
		stdout, err := cmd.StdoutPipe()
		if err != nil {
			return err
		}

		stderr, err := cmd.StderrPipe()
		if err != nil {
			return err
		}

		if err = cmd.Start(); err != nil {
			return err
		}

		defer func() {
			err := cmd.Process.Kill()
			if err != nil {
				_, _ = fmt.Fprintf(GinkgoWriter, "Unable to kill process: %s", err)
			}
		}()

		localPort := 0

		scanner := bufio.NewScanner(stdout)
		portForwardRegex := regexp.MustCompile(`Forwarding from 127.0.0.1:(\d+) ->`)

		for scanner.Scan() {
			line := scanner.Text()

			matches := portForwardRegex.FindStringSubmatch(line)
			if matches != nil {
				localPort, err = strconv.Atoi(matches[1])
				if err != nil {
					return err
				}
				break
			}
		}

		if localPort != 0 {
			if err = f(localPort); err != nil {
				return err
			}
		} else {
			content, _ := io.ReadAll(stderr)

			return fmt.Errorf("kubectl port-forward stderr: %s", content)
		}
		return nil
	}, 60*time.Second, Interval).Should(BeNil())
}

var _ = Describe("Operator smoke test", func() {
	var ctx context.Context
	var namespace corev1.Namespace

	var storageSample *v1alpha1.Storage
	var databaseSample *v1alpha1.Database

	BeforeEach(func() {
		storageSample = testobjects.DefaultStorage(filepath.Join(".", "data", "storage-block-4-2-config.yaml"))
		databaseSample = testobjects.DefaultDatabase()

		ctx = context.Background()
		namespace = corev1.Namespace{
			ObjectMeta: metav1.ObjectMeta{
				Name: testobjects.YdbNamespace,
			},
		}
		Expect(k8sClient.Create(ctx, &namespace)).Should(Succeed())
		Eventually(func(g Gomega) bool {
			namespaceList := corev1.NamespaceList{}
			g.Expect(k8sClient.List(ctx, &namespaceList)).Should(Succeed())
			for _, namespace := range namespaceList.Items {
				if namespace.GetName() == testobjects.YdbNamespace {
					return true
				}
			}
			return false
		}, Timeout, Interval).Should(BeTrue())
		Expect(installOperatorWithHelm(testobjects.YdbNamespace)).Should(BeTrue())
	})

	It("Check webhook defaulter", func() {
		storageSample.Spec.Image = nil
		storageSample.Spec.Resources = nil
		storageSample.Spec.Service = nil
		storageSample.Spec.Monitoring = nil
		Expect(k8sClient.Create(ctx, storageSample)).Should(Succeed())
		defer func() {
			Expect(k8sClient.Delete(ctx, storageSample)).Should(Succeed())
		}()

		databaseSample.Spec.StorageClusterRef.Namespace = ""
		databaseSample.Spec.Image = nil
		databaseSample.Spec.Service = nil
		databaseSample.Spec.Domain = ""
		databaseSample.Spec.Path = ""
		databaseSample.Spec.Encryption = nil
		databaseSample.Spec.Datastreams = nil
		databaseSample.Spec.Monitoring = nil
		databaseSample.Spec.StorageEndpoint = ""
		Expect(k8sClient.Create(ctx, databaseSample)).Should(Succeed())
		defer func() {
			Expect(k8sClient.Delete(ctx, databaseSample)).Should(Succeed())
		}()
	})

	It("general smoke pipeline, create storage + database", func() {
		By("issuing create commands...")
		Expect(k8sClient.Create(ctx, storageSample)).Should(Succeed())
		defer func() {
			Expect(k8sClient.Delete(ctx, storageSample)).Should(Succeed())
		}()
		Expect(k8sClient.Create(ctx, databaseSample)).Should(Succeed())
		defer func() {
			Expect(k8sClient.Delete(ctx, databaseSample)).Should(Succeed())
		}()

		By("waiting until Storage is ready...")
		waitUntilStorageReady(ctx, storageSample.Name, testobjects.YdbNamespace)

		By("checking that all the storage pods are running and ready...")
		checkPodsRunningAndReady(ctx, "ydb-cluster", "kind-storage", storageSample.Spec.Nodes)

		By("waiting until database is ready...")
		waitUntilDatabaseReady(ctx, databaseSample.Name, testobjects.YdbNamespace)

		By("checking that all the database pods are running and ready...")
		checkPodsRunningAndReady(ctx, "ydb-cluster", "kind-database", databaseSample.Spec.Nodes)

		database := v1alpha1.Database{}
		Expect(k8sClient.Get(ctx, types.NamespacedName{
			Name:      databaseSample.Name,
			Namespace: testobjects.YdbNamespace,
		}, &database)).Should(Succeed())
		storageEndpoint := database.Spec.StorageEndpoint

		databasePods := corev1.PodList{}
		Expect(k8sClient.List(ctx, &databasePods, client.InNamespace(testobjects.YdbNamespace), client.MatchingLabels{
			"ydb-cluster": "kind-database",
		})).Should(Succeed())
		podName := databasePods.Items[0].Name

		By("bring YDB CLI inside ydb database pod...")
		bringYdbCliToPod(podName, testobjects.YdbNamespace)

		By("execute simple query inside ydb database pod...")
		executeSimpleQuery(podName, testobjects.YdbNamespace, storageEndpoint)
	})

	It("pause and un-pause Storage, should destroy and bring up Pods", func() {
		By("issuing create commands...")
		Expect(k8sClient.Create(ctx, storageSample)).Should(Succeed())
		defer func() {
			Expect(k8sClient.Delete(ctx, storageSample)).Should(Succeed())
		}()

		By("waiting until Storage is ready...")
		waitUntilStorageReady(ctx, storageSample.Name, testobjects.YdbNamespace)

		By("checking that all the storage pods are running and ready...")
		checkPodsRunningAndReady(ctx, "ydb-cluster", "kind-storage", storageSample.Spec.Nodes)

		By("setting storage pause to Paused...")
		storage := v1alpha1.Storage{}
		Expect(k8sClient.Get(ctx, types.NamespacedName{
			Name:      storageSample.Name,
			Namespace: testobjects.YdbNamespace,
		}, &storage)).Should(Succeed())

		storage.Spec.Pause = true
		Expect(k8sClient.Update(ctx, &storage)).Should(Succeed())

		By("expecting all Pods to die...")
		storagePods := corev1.PodList{}
		Eventually(func(g Gomega) bool {
			g.Expect(k8sClient.List(ctx, &storagePods, client.InNamespace(testobjects.YdbNamespace), client.MatchingLabels{
				"ydb-cluster": "kind-storage",
			})).Should(Succeed())

			return len(storagePods.Items) == 0
		}, Timeout, Interval).Should(BeTrue())

		By("setting storage pause back to Running...")
		storage = v1alpha1.Storage{}
		Expect(k8sClient.Get(ctx, types.NamespacedName{
			Name:      storageSample.Name,
			Namespace: testobjects.YdbNamespace,
		}, &storage)).Should(Succeed())

		storage.Spec.Pause = false
		Expect(k8sClient.Update(ctx, &storage)).Should(Succeed())

		By("expecting storage to become ready again...")
		waitUntilStorageReady(ctx, storageSample.Name, testobjects.YdbNamespace)

		By("checking that all the storage pods are running and ready...")
		checkPodsRunningAndReady(ctx, "ydb-cluster", "kind-storage", storageSample.Spec.Nodes)
	})

	It("freeze + delete StatefulSet + un-freeze Storage", func() {
		By("issuing create commands...")
		Expect(k8sClient.Create(ctx, storageSample)).Should(Succeed())
		defer func() {
			Expect(k8sClient.Delete(ctx, storageSample)).Should(Succeed())
		}()

		By("waiting until Storage is ready...")
		waitUntilStorageReady(ctx, storageSample.Name, testobjects.YdbNamespace)

		By("checking that all the storage pods are running and ready...")
		checkPodsRunningAndReady(ctx, "ydb-cluster", "kind-storage", storageSample.Spec.Nodes)

		By("setting storage operatorSync to false...")
		storage := v1alpha1.Storage{}
		Expect(k8sClient.Get(ctx, types.NamespacedName{
			Name:      storageSample.Name,
			Namespace: testobjects.YdbNamespace,
		}, &storage)).Should(Succeed())

		storage.Spec.OperatorSync = false
		Expect(k8sClient.Update(ctx, &storage)).Should(Succeed())

		By("expecting all Pods to stay alive for a while...")
		Consistently(func(g Gomega) bool {
			storagePods := corev1.PodList{}
			g.Expect(k8sClient.List(ctx, &storagePods, client.InNamespace(testobjects.YdbNamespace), client.MatchingLabels{
				"ydb-cluster": "kind-storage",
			})).Should(Succeed())

			return len(storagePods.Items) == int(storageSample.Spec.Nodes)
		}, 20*time.Second, Interval).Should(BeTrue())

		By("deleting a StatefulSet...")
		statefulSet := v1.StatefulSet{}
		Expect(k8sClient.Get(ctx, types.NamespacedName{
			Name:      storageSample.Name,
			Namespace: testobjects.YdbNamespace,
		}, &statefulSet)).Should(Succeed())
		Expect(k8sClient.Delete(ctx, &statefulSet)).Should(Succeed())

		By("storage pods must all go down...")
		Eventually(func(g Gomega) bool {
			storagePods := corev1.PodList{}
			g.Expect(k8sClient.List(ctx, &storagePods, client.InNamespace(testobjects.YdbNamespace), client.MatchingLabels{
				"ydb-cluster": "kind-storage",
			})).Should(Succeed())

			return len(storagePods.Items) == 0
		}, Timeout, Interval).Should(BeTrue())
		By("... and then storage pods must not restart for a while...")
		Consistently(func(g Gomega) bool {
			storagePods := corev1.PodList{}
			g.Expect(k8sClient.List(ctx, &storagePods, client.InNamespace(testobjects.YdbNamespace), client.MatchingLabels{
				"ydb-cluster": "kind-storage",
			})).Should(Succeed())

			return len(storagePods.Items) == 0
		}, 20*time.Second, Interval).Should(BeTrue())

		By("setting storage freeze back to Running...")
		storage = v1alpha1.Storage{}
		Expect(k8sClient.Get(ctx, types.NamespacedName{
			Name:      storageSample.Name,
			Namespace: testobjects.YdbNamespace,
		}, &storage)).Should(Succeed())

		storage.Spec.OperatorSync = true
		Expect(k8sClient.Update(ctx, &storage)).Should(Succeed())

		By("expecting storage to become ready again...")
		waitUntilStorageReady(ctx, storageSample.Name, testobjects.YdbNamespace)

		By("checking that all the storage pods are running and ready...")
		checkPodsRunningAndReady(ctx, "ydb-cluster", "kind-storage", storageSample.Spec.Nodes)

		/*
			// This test suite attempts to create a database on uninitialised storage

			By("database can be healthily created after Frozen storage...")
			Expect(k8sClient.Create(ctx, databaseSample)).Should(Succeed())
			defer func() {
				Expect(k8sClient.Delete(ctx, databaseSample)).Should(Succeed())
			}()
			By("waiting until database is ready...")
			waitUntilDatabaseReady(ctx, databaseSample.Name, testobjects.YdbNamespace)
			By("checking that all the database pods are running and ready...")
			checkPodsRunningAndReady(ctx, "ydb-cluster", "kind-database", databaseSample.Spec.Nodes)
		*/
	})

	It("create storage and database with nodeSets", func() {
		By("issuing create commands...")
		storageSample = testobjects.DefaultStorage(filepath.Join(".", "data", "storage-block-4-2-config-nodeSets.yaml"))
		testNodeSetName := "nodeset"
		for idx := 1; idx <= 2; idx++ {
			storageSample.Spec.NodeSets = append(storageSample.Spec.NodeSets, v1alpha1.StorageNodeSetSpecInline{
				Name: testNodeSetName + "-" + strconv.Itoa(idx),
				StorageNodeSpec: v1alpha1.StorageNodeSpec{
					Nodes: 4,
				},
			})
			databaseSample.Spec.NodeSets = append(databaseSample.Spec.NodeSets, v1alpha1.DatabaseNodeSetSpecInline{
				Name: testNodeSetName + "-" + strconv.Itoa(idx),
				DatabaseNodeSpec: v1alpha1.DatabaseNodeSpec{
					Nodes: 4,
				},
			})
		}
		Expect(k8sClient.Create(ctx, storageSample)).Should(Succeed())
		defer func() {
			Expect(k8sClient.Delete(ctx, storageSample)).Should(Succeed())
		}()
		Expect(k8sClient.Create(ctx, databaseSample)).Should(Succeed())
		defer func() {
			Expect(k8sClient.Delete(ctx, databaseSample)).Should(Succeed())
		}()

		By("waiting until Storage is ready...")
		waitUntilStorageReady(ctx, storageSample.Name, testobjects.YdbNamespace)

		By("checking that all the storage pods are running and ready...")
		checkPodsRunningAndReady(ctx, "ydb-cluster", "kind-storage", storageSample.Spec.Nodes)

		By("waiting until database is ready...")
		waitUntilDatabaseReady(ctx, databaseSample.Name, testobjects.YdbNamespace)

		By("checking that all the database pods are running and ready...")
		checkPodsRunningAndReady(ctx, "ydb-cluster", "kind-database", databaseSample.Spec.Nodes)

		database := v1alpha1.Database{}
		databasePods := corev1.PodList{}
		By("delete nodeSetSpec inline to check inheritance...")
		Eventually(func(g Gomega) error {
			g.Expect(k8sClient.Get(ctx, types.NamespacedName{
				Name:      databaseSample.Name,
				Namespace: testobjects.YdbNamespace,
			}, &database)).Should(Succeed())
			database.Spec.Nodes = 4
			database.Spec.NodeSets = []v1alpha1.DatabaseNodeSetSpecInline{
				{
					Name: testNodeSetName + "-" + strconv.Itoa(1),
					DatabaseNodeSpec: v1alpha1.DatabaseNodeSpec{
						Nodes: 4,
					},
				},
			}
			return k8sClient.Update(ctx, &database)
		}, Timeout, Interval).Should(BeNil())

		By("expecting databaseNodeSet pods deletion...")
		Eventually(func(g Gomega) bool {
			g.Expect(k8sClient.Get(ctx, types.NamespacedName{
				Name:      databaseSample.Name,
				Namespace: testobjects.YdbNamespace,
			}, &database)).Should(Succeed())

			g.Expect(k8sClient.List(ctx, &databasePods, client.InNamespace(testobjects.YdbNamespace), client.MatchingLabels{
				"ydb-cluster": "kind-database",
			})).Should(Succeed())
			return len(databasePods.Items) == int(database.Spec.Nodes)
		}, Timeout, Interval).Should(BeTrue())

		storageEndpoint := database.Spec.StorageEndpoint
		Expect(k8sClient.List(ctx, &databasePods, client.InNamespace(testobjects.YdbNamespace), client.MatchingLabels{
			"ydb-cluster": "kind-database",
		})).Should(Succeed())
		podName := databasePods.Items[0].Name

		By("bring YDB CLI inside ydb database pod...")
		bringYdbCliToPod(podName, testobjects.YdbNamespace)

		By("execute simple query inside ydb database pod...")
		executeSimpleQuery(podName, testobjects.YdbNamespace, storageEndpoint)
	})

	It("operatorConnection check, create storage with default staticCredentials", func() {
		By("issuing create commands...")
		storageSample = testobjects.DefaultStorage(filepath.Join(".", "data", "storage-block-4-2-config-staticCreds.yaml"))
		storageSample.Spec.OperatorConnection = &v1alpha1.ConnectionOptions{
			StaticCredentials: &v1alpha1.StaticCredentialsAuth{
				Username: "root",
			},
		}
		Expect(k8sClient.Create(ctx, storageSample)).Should(Succeed())
		defer func() {
			Expect(k8sClient.Delete(ctx, storageSample)).Should(Succeed())
		}()

		By("waiting until Storage is ready...")
		waitUntilStorageReady(ctx, storageSample.Name, testobjects.YdbNamespace)

		By("checking that all the storage pods are running and ready...")
		checkPodsRunningAndReady(ctx, "ydb-cluster", "kind-storage", storageSample.Spec.Nodes)
	})

	It("storage.State goes Pending -> Preparing -> Initializing -> Provisioning -> Ready", func() {
		Expect(k8sClient.Create(ctx, storageSample)).Should(Succeed())
		defer func() {
			Expect(k8sClient.Delete(ctx, storageSample)).Should(Succeed())
		}()

		By("waiting until Storage is ready...")
		waitUntilStorageReady(ctx, storageSample.Name, testobjects.YdbNamespace)

		By("tracking storage state changes...")
		events, err := clientset.CoreV1().Events(testobjects.YdbNamespace).List(context.Background(),
			metav1.ListOptions{TypeMeta: metav1.TypeMeta{Kind: "Storage"}})
		Expect(err).ShouldNot(HaveOccurred())

		allowedChanges := map[ClusterState]ClusterState{
			StoragePending:      StoragePreparing,
			StoragePreparing:    StorageInitializing,
			StorageInitializing: StorageProvisioning,
			StorageProvisioning: StorageReady,
		}

		re := regexp.MustCompile(`Storage moved from ([a-zA-Z]+) to ([a-zA-Z]+)`)
		for _, event := range events.Items {
			if event.Reason == "StatusChanged" {
				match := re.FindStringSubmatch(event.Message)
				Expect(allowedChanges[ClusterState(match[1])]).Should(BeEquivalentTo(ClusterState(match[2])))
			}
		}
	})

	It("using grpcs for storage connection", func() {
		By("create secret...")
		cert := testobjects.DefaultCertificate(
			filepath.Join(".", "data", "tls.crt"),
			filepath.Join(".", "data", "tls.key"),
			filepath.Join(".", "data", "ca.crt"),
		)
		Expect(k8sClient.Create(ctx, cert)).Should(Succeed())
		defer func() {
			Expect(k8sClient.Delete(ctx, cert)).Should(Succeed())
		}()

		By("create storage...")
		storageSample = testobjects.DefaultStorage(filepath.Join(".", "data", "storage-block-4-2-config-tls.yaml"))
		storageSample.Spec.Service.GRPC.TLSConfiguration.Enabled = true
		storageSample.Spec.Service.GRPC.TLSConfiguration.Certificate = corev1.SecretKeySelector{
			LocalObjectReference: corev1.LocalObjectReference{Name: testobjects.CertificateSecretName},
			Key:                  "tls.crt",
		}
		storageSample.Spec.Service.GRPC.TLSConfiguration.Key = corev1.SecretKeySelector{
			LocalObjectReference: corev1.LocalObjectReference{Name: testobjects.CertificateSecretName},
			Key:                  "tls.key",
		}
		storageSample.Spec.Service.GRPC.TLSConfiguration.CertificateAuthority = corev1.SecretKeySelector{
			LocalObjectReference: corev1.LocalObjectReference{Name: testobjects.CertificateSecretName},
			Key:                  "ca.crt",
		}
		Expect(k8sClient.Create(ctx, storageSample)).Should(Succeed())
		defer func() {
			Expect(k8sClient.Delete(ctx, storageSample)).Should(Succeed())
		}()

		By("waiting until Storage is ready...")
		waitUntilStorageReady(ctx, storageSample.Name, testobjects.YdbNamespace)

		By("checking that all the storage pods are running and ready...")
		checkPodsRunningAndReady(ctx, "ydb-cluster", "kind-storage", storageSample.Spec.Nodes)

		By("create database...")
		databaseSample.Spec.Service.GRPC.TLSConfiguration.Enabled = true
		databaseSample.Spec.Service.GRPC.TLSConfiguration.Certificate = corev1.SecretKeySelector{
			LocalObjectReference: corev1.LocalObjectReference{Name: testobjects.CertificateSecretName},
			Key:                  "tls.crt",
		}
		databaseSample.Spec.Service.GRPC.TLSConfiguration.Key = corev1.SecretKeySelector{
			LocalObjectReference: corev1.LocalObjectReference{Name: testobjects.CertificateSecretName},
			Key:                  "tls.key",
		}
		databaseSample.Spec.Service.GRPC.TLSConfiguration.CertificateAuthority = corev1.SecretKeySelector{
			LocalObjectReference: corev1.LocalObjectReference{Name: testobjects.CertificateSecretName},
			Key:                  "ca.crt",
		}
		Expect(k8sClient.Create(ctx, databaseSample)).Should(Succeed())
		defer func() {
			Expect(k8sClient.Delete(ctx, databaseSample)).Should(Succeed())
		}()

		By("waiting until database is ready...")
		waitUntilDatabaseReady(ctx, databaseSample.Name, testobjects.YdbNamespace)

		By("checking that all the database pods are running and ready...")
		checkPodsRunningAndReady(ctx, "ydb-cluster", "kind-database", databaseSample.Spec.Nodes)

		storagePods := corev1.PodList{}
		Expect(k8sClient.List(ctx, &storagePods,
			client.InNamespace(testobjects.YdbNamespace),
			client.MatchingLabels{
				"ydb-cluster": "kind-database",
			})).Should(Succeed())
		podName := storagePods.Items[0].Name

		By("bring YDB CLI inside ydb storage pod...")
		bringYdbCliToPod(podName, testobjects.YdbNamespace)

		By("execute simple query inside ydb storage pod...")
		storageEndpoint := fmt.Sprintf("grpcs://%s:%d", testobjects.StorageGRPCService, testobjects.StorageGRPCPort)
		executeSimpleQuery(podName, testobjects.YdbNamespace, storageEndpoint)
	})

	It("Check that Storage deleted after Database...", func() {
		By("create storage...")
		Expect(k8sClient.Create(ctx, storageSample)).Should(Succeed())

		By("create database...")
		Expect(k8sClient.Create(ctx, databaseSample)).Should(Succeed())

		By("waiting until Storage is ready...")
		waitUntilStorageReady(ctx, storageSample.Name, testobjects.YdbNamespace)

		By("checking that all the storage pods are running and ready...")
		checkPodsRunningAndReady(ctx, "ydb-cluster", "kind-storage", storageSample.Spec.Nodes)

		By("waiting until Database is ready...")
		waitUntilDatabaseReady(ctx, databaseSample.Name, testobjects.YdbNamespace)

		By("checking that all the database pods are running and ready...")
		checkPodsRunningAndReady(ctx, "ydb-cluster", "kind-database", databaseSample.Spec.Nodes)

		By("delete Storage...")
		Expect(k8sClient.Delete(ctx, storageSample)).Should(Succeed())

		By("checking that Storage deletionTimestamp is not nil...")
		Eventually(func() bool {
			foundStorage := v1alpha1.Storage{}
			err := k8sClient.Get(ctx, types.NamespacedName{
				Name:      storageSample.Name,
				Namespace: testobjects.YdbNamespace,
			}, &foundStorage)
			if err != nil {
				return false
			}
			return !foundStorage.DeletionTimestamp.IsZero()
		}, test.Timeout, test.Interval).Should(BeTrue())

		By("checking that Storage is present in cluster...")
		Consistently(func() error {
			foundStorage := v1alpha1.Storage{}
			err := k8sClient.Get(ctx, types.NamespacedName{
				Name:      storageSample.Name,
				Namespace: testobjects.YdbNamespace,
			}, &foundStorage)
			return err
		}, test.Timeout, test.Interval).ShouldNot(HaveOccurred())

		By("delete Database...")
		Expect(k8sClient.Delete(ctx, databaseSample)).Should(Succeed())

		By("checking that Storage deleted from cluster...")
		Eventually(func() bool {
			foundStorage := v1alpha1.Storage{}
			err := k8sClient.Get(ctx, types.NamespacedName{
				Name:      storageSample.Name,
				Namespace: testobjects.YdbNamespace,
			}, &foundStorage)
			return apierrors.IsNotFound(err)
		}, test.Timeout, test.Interval).Should(BeTrue())
<<<<<<< HEAD
	})

	It("check storage with dynconfig", func() {
		By("create storage...")
		storageSample = testobjects.DefaultStorage(filepath.Join(".", "data", "storage-block-4-2-dynconfig.yaml"))

		Expect(k8sClient.Create(ctx, storageSample)).Should(Succeed())
		defer func() {
			Expect(k8sClient.Delete(ctx, storageSample)).Should(Succeed())
		}()

		storage := v1alpha1.Storage{}
		By("waiting until StorageInitialized condition is true...")
		Eventually(func(g Gomega) bool {
			g.Expect(k8sClient.Get(ctx, types.NamespacedName{
				Name:      storageSample.Name,
				Namespace: testobjects.YdbNamespace,
			}, &storage)).Should(Succeed())

			condition := meta.FindStatusCondition(storage.Status.Conditions, StorageInitializedCondition)
			if condition != nil {
				return condition.Status == metav1.ConditionTrue
			}

			return false
		}, Timeout, Interval).Should(BeTrue())

		By("waiting until ReplaceConfigDryRun condition is true...")
		Eventually(func(g Gomega) bool {
			g.Expect(k8sClient.Get(ctx, types.NamespacedName{
				Name:      storageSample.Name,
				Namespace: testobjects.YdbNamespace,
			}, &storage)).Should(Succeed())

			condition := meta.FindStatusCondition(storage.Status.Conditions, ReplaceConfigDryRunOperationCondition)
			if condition != nil && condition.ObservedGeneration == storage.Generation {
				return condition.Status == metav1.ConditionTrue
			}

			return false
		}, Timeout, Interval).Should(BeTrue())

		By("waiting until ReplaceConfig condition is true...")
		Eventually(func(g Gomega) bool {
			g.Expect(k8sClient.Get(ctx, types.NamespacedName{
				Name:      storageSample.Name,
				Namespace: testobjects.YdbNamespace,
			}, &storage)).Should(Succeed())

			condition := meta.FindStatusCondition(storage.Status.Conditions, ReplaceConfigOperationCondition)
			if condition != nil && condition.ObservedGeneration == storage.Generation {
				return condition.Status == metav1.ConditionTrue
			}

			return false
		}, Timeout, Interval).Should(BeTrue())

		By("waiting until ConfigurationSynced condition is true...")
		Eventually(func(g Gomega) bool {
			g.Expect(k8sClient.Get(ctx, types.NamespacedName{
				Name:      storageSample.Name,
				Namespace: testobjects.YdbNamespace,
			}, &storage)).Should(Succeed())

			condition := meta.FindStatusCondition(storage.Status.Conditions, ConfigurationSyncedCondition)
			if condition != nil && condition.ObservedGeneration == storage.Generation {
				return condition.Status == metav1.ConditionTrue
			}

			return false
		}, Timeout, Interval).Should(BeTrue())
=======
>>>>>>> 6ced8c6d
	})

	It("TLS for status service", func() {
		tlsHTTPCheck := func(port int) error {
			url := fmt.Sprintf("https://localhost:%d/", port)
			cert, err := os.ReadFile(filepath.Join(".", "data", "ca.crt"))
			Expect(err).ShouldNot(HaveOccurred())

			certPool := x509.NewCertPool()
			ok := certPool.AppendCertsFromPEM(cert)
			Expect(ok).To(BeTrue())

			tlsConfig := &tls.Config{
				MinVersion: tls.VersionTLS12,
				RootCAs:    certPool,
				ServerName: "storage-grpc.ydb.svc.cluster.local",
			}

			transport := &http.Transport{TLSClientConfig: tlsConfig}
			client := &http.Client{
				Transport: transport,
				Timeout:   10 * time.Second,
			}
			resp, err := client.Get(url)
			if err != nil {
				var netError net.Error
				var opError *net.OpError

				// for database: operator sets database ready status before the database is actually can server requests.
				if errors.As(err, &netError) && netError.Timeout() || errors.As(err, &opError) || errors.Is(err, io.EOF) {
					return err
				}

				Expect(err).ShouldNot(HaveOccurred())

			}

			Expect(resp).To(HaveHTTPStatus(http.StatusOK))

			return nil
		}

		By("create secret...")
		cert := testobjects.DefaultCertificate(
			filepath.Join(".", "data", "tls.crt"),
			filepath.Join(".", "data", "tls.key"),
			filepath.Join(".", "data", "ca.crt"),
		)
		Expect(k8sClient.Create(ctx, cert)).Should(Succeed())

		By("create storage...")
		storageSample.Spec.Service.Status.TLSConfiguration = &v1alpha1.TLSConfiguration{
			Enabled: true,
			Certificate: corev1.SecretKeySelector{
				LocalObjectReference: corev1.LocalObjectReference{Name: testobjects.CertificateSecretName},
				Key:                  "tls.crt",
			},
			Key: corev1.SecretKeySelector{
				LocalObjectReference: corev1.LocalObjectReference{Name: testobjects.CertificateSecretName},
				Key:                  "tls.key",
			},
			CertificateAuthority: corev1.SecretKeySelector{
				LocalObjectReference: corev1.LocalObjectReference{Name: testobjects.CertificateSecretName},
				Key:                  "ca.crt",
			},
		}
		Expect(k8sClient.Create(ctx, storageSample)).Should(Succeed())
		defer func() {
			Expect(k8sClient.Delete(ctx, storageSample)).Should(Succeed())
		}()

		By("create database...")
		databaseSample.Spec.Nodes = 1
		databaseSample.Spec.Service.Status = *storageSample.Spec.Service.Status.DeepCopy()
		Expect(k8sClient.Create(ctx, databaseSample)).Should(Succeed())
		defer func() {
			Expect(k8sClient.Delete(ctx, databaseSample)).Should(Succeed())
		}()

		By("waiting until Storage is ready...")
		waitUntilStorageReady(ctx, storageSample.Name, testobjects.YdbNamespace)

		By("checking that all the storage pods are running and ready...")
		checkPodsRunningAndReady(ctx, "ydb-cluster", "kind-storage", storageSample.Spec.Nodes)

		By("forward storage status port and check that we can check TLS response")
		portForward(ctx,
			fmt.Sprintf(resources.StatusServiceNameFormat, storageSample.Name), storageSample.Namespace,
			v1alpha1.StatusPort, tlsHTTPCheck,
		)

		By("waiting until database is ready...")
		waitUntilDatabaseReady(ctx, databaseSample.Name, testobjects.YdbNamespace)

		By("checking that all the database pods are running and ready...")
		checkPodsRunningAndReady(ctx, "ydb-cluster", "kind-database", databaseSample.Spec.Nodes)

		By("forward database status port and check that we can check TLS response")
		portForward(ctx,
			fmt.Sprintf(resources.StatusServiceNameFormat, databaseSample.Name), databaseSample.Namespace,
			v1alpha1.StatusPort, tlsHTTPCheck,
		)
	})

	It("Check encryption for Database", func() {
		By("create storage...")
		Expect(k8sClient.Create(ctx, storageSample)).Should(Succeed())
		defer func() {
			Expect(k8sClient.Delete(ctx, storageSample)).Should(Succeed())
		}()
		By("create database...")
		databaseSample.Spec.Encryption = &v1alpha1.EncryptionConfig{
			Enabled: true,
		}
		Expect(k8sClient.Create(ctx, databaseSample)).Should(Succeed())
		defer func() {
			Expect(k8sClient.Delete(ctx, databaseSample)).Should(Succeed())
		}()

		By("waiting until Storage is ready...")
		waitUntilStorageReady(ctx, storageSample.Name, testobjects.YdbNamespace)

		By("checking that all the storage pods are running and ready...")
		checkPodsRunningAndReady(ctx, "ydb-cluster", "kind-storage", storageSample.Spec.Nodes)

		By("waiting until database is ready...")
		waitUntilDatabaseReady(ctx, databaseSample.Name, testobjects.YdbNamespace)

		By("checking that all the database pods are running and ready...")
		checkPodsRunningAndReady(ctx, "ydb-cluster", "kind-database", databaseSample.Spec.Nodes)

		database := v1alpha1.Database{}
		Expect(k8sClient.Get(ctx, types.NamespacedName{
			Name:      databaseSample.Name,
			Namespace: testobjects.YdbNamespace,
		}, &database)).Should(Succeed())
		storageEndpoint := database.Spec.StorageEndpoint

		databasePods := corev1.PodList{}
		Expect(k8sClient.List(ctx, &databasePods,
			client.InNamespace(testobjects.YdbNamespace),
			client.MatchingLabels{"ydb-cluster": "kind-database"}),
		).Should(Succeed())
		podName := databasePods.Items[0].Name

		By("bring YDB CLI inside ydb database pod...")
		bringYdbCliToPod(podName, testobjects.YdbNamespace)

		By("execute simple query inside ydb database pod...")
		executeSimpleQuery(podName, testobjects.YdbNamespace, storageEndpoint)
	})

	AfterEach(func() {
		Expect(uninstallOperatorWithHelm(testobjects.YdbNamespace)).Should(BeTrue())
		Expect(k8sClient.Delete(ctx, &namespace)).Should(Succeed())
		Eventually(func(g Gomega) bool {
			namespaceList := corev1.NamespaceList{}
			g.Expect(k8sClient.List(ctx, &namespaceList)).Should(Succeed())
			for _, namespace := range namespaceList.Items {
				if namespace.GetName() == testobjects.YdbNamespace {
					return false
				}
			}
			return true
		}, Timeout, Interval).Should(BeTrue())
	})
})<|MERGE_RESOLUTION|>--- conflicted
+++ resolved
@@ -762,7 +762,6 @@
 			}, &foundStorage)
 			return apierrors.IsNotFound(err)
 		}, test.Timeout, test.Interval).Should(BeTrue())
-<<<<<<< HEAD
 	})
 
 	It("check storage with dynconfig", func() {
@@ -790,21 +789,6 @@
 			return false
 		}, Timeout, Interval).Should(BeTrue())
 
-		By("waiting until ReplaceConfigDryRun condition is true...")
-		Eventually(func(g Gomega) bool {
-			g.Expect(k8sClient.Get(ctx, types.NamespacedName{
-				Name:      storageSample.Name,
-				Namespace: testobjects.YdbNamespace,
-			}, &storage)).Should(Succeed())
-
-			condition := meta.FindStatusCondition(storage.Status.Conditions, ReplaceConfigDryRunOperationCondition)
-			if condition != nil && condition.ObservedGeneration == storage.Generation {
-				return condition.Status == metav1.ConditionTrue
-			}
-
-			return false
-		}, Timeout, Interval).Should(BeTrue())
-
 		By("waiting until ReplaceConfig condition is true...")
 		Eventually(func(g Gomega) bool {
 			g.Expect(k8sClient.Get(ctx, types.NamespacedName{
@@ -834,8 +818,6 @@
 
 			return false
 		}, Timeout, Interval).Should(BeTrue())
-=======
->>>>>>> 6ced8c6d
 	})
 
 	It("TLS for status service", func() {
