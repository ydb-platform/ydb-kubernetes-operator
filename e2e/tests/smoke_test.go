package tests

import (
	"context"
	"fmt"
	"os"
	"os/exec"
	"path/filepath"
	"regexp"
	"strconv"
	"strings"
	"time"

	. "github.com/onsi/ginkgo/v2"
	. "github.com/onsi/gomega"
	v1 "k8s.io/api/apps/v1"
	corev1 "k8s.io/api/core/v1"
	"k8s.io/apimachinery/pkg/api/meta"
	metav1 "k8s.io/apimachinery/pkg/apis/meta/v1"
	"k8s.io/apimachinery/pkg/types"
	"sigs.k8s.io/controller-runtime/pkg/client"

	v1alpha1 "github.com/ydb-platform/ydb-kubernetes-operator/api/v1alpha1"
	testobjects "github.com/ydb-platform/ydb-kubernetes-operator/e2e/tests/test-objects"
	. "github.com/ydb-platform/ydb-kubernetes-operator/internal/controllers/constants"
)

const (
	Timeout  = time.Second * 600
	Interval = time.Second * 5
)

var HostPathDirectoryType corev1.HostPathType = "Directory"

func podIsReady(conditions []corev1.PodCondition) bool {
	for _, condition := range conditions {
		if condition.Type == testobjects.ReadyStatus && condition.Status == "True" {
			return true
		}
	}
	return false
}

func execInPod(namespace string, name string, cmd []string) (string, error) {
	args := []string{
		"-n",
		namespace,
		"exec",
		name,
		"--",
	}
	args = append(args, cmd...)
	result := exec.Command("kubectl", args...)
	stdout, err := result.Output()
	return string(stdout), err
}

func bringYdbCliToPod(namespace string, name string, ydbHome string) error {
	args := []string{
		"-n",
		namespace,
		"cp",
		fmt.Sprintf("%v/ydb/bin/ydb", os.ExpandEnv("$HOME")),
		fmt.Sprintf("%v:%v/ydb", name, ydbHome),
	}
	result := exec.Command("kubectl", args...)
	_, err := result.Output()
	return err
}

func installOperatorWithHelm(namespace string) bool {
	args := []string{
		"-n",
		namespace,
		"install",
		"ydb-operator",
		filepath.Join("..", "..", "deploy", "ydb-operator"),
		"-f",
		filepath.Join("..", "operator-values.yaml"),
	}
	result := exec.Command("helm", args...)
	stdout, err := result.Output()
	if err != nil {
		return false
	}

	return strings.Contains(string(stdout), "deployed")
}

func uninstallOperatorWithHelm(namespace string) bool {
	args := []string{
		"-n",
		namespace,
		"uninstall",
		"ydb-operator",
	}
	result := exec.Command("helm", args...)
	stdout, err := result.Output()
	if err != nil {
		return false
	}

	return strings.Contains(string(stdout), "uninstalled")
}

func waitUntilStorageReady(ctx context.Context, storageName, storageNamespace string) {
	storage := v1alpha1.Storage{}
	Eventually(func(g Gomega) bool {
		g.Expect(k8sClient.Get(ctx, types.NamespacedName{
			Name:      storageName,
			Namespace: storageNamespace,
		}, &storage)).Should(Succeed())

		return meta.IsStatusConditionPresentAndEqual(
			storage.Status.Conditions,
			StorageInitializedCondition,
			metav1.ConditionTrue,
		) && storage.Status.State == testobjects.ReadyStatus
	}, Timeout, Interval).Should(BeTrue())
}

func waitUntilDatabaseReady(ctx context.Context, databaseName, databaseNamespace string) {
	database := v1alpha1.Database{}
	Eventually(func(g Gomega) bool {
		g.Expect(k8sClient.Get(ctx, types.NamespacedName{
			Name:      databaseName,
			Namespace: databaseNamespace,
		}, &database)).Should(Succeed())

		return meta.IsStatusConditionPresentAndEqual(
			database.Status.Conditions,
			DatabaseTenantInitializedCondition,
			metav1.ConditionTrue,
		) && database.Status.State == testobjects.ReadyStatus
	}, Timeout, Interval).Should(BeTrue())
}

func checkPodsRunningAndReady(ctx context.Context, podLabelKey, podLabelValue string, nPods int32) {
	Eventually(func(g Gomega) bool {
		pods := corev1.PodList{}
		g.Expect(k8sClient.List(ctx, &pods, client.InNamespace(testobjects.YdbNamespace), client.MatchingLabels{
			podLabelKey: podLabelValue,
		})).Should(Succeed())
		g.Expect(len(pods.Items)).Should(BeEquivalentTo(nPods))
		for _, pod := range pods.Items {
			g.Expect(pod.Status.Phase).To(BeEquivalentTo("Running"))
			g.Expect(podIsReady(pod.Status.Conditions)).To(BeTrue())
		}
		return true
	}, Timeout, Interval).Should(BeTrue())
}

var _ = Describe("Operator smoke test", func() {
	var ctx context.Context
	var namespace corev1.Namespace

	var storageSample *v1alpha1.Storage
	var databaseSample *v1alpha1.Database

	BeforeEach(func() {
		storageSample = testobjects.DefaultStorage(filepath.Join(".", "data", "storage-block-4-2-config.yaml"))
		databaseSample = testobjects.DefaultDatabase()

		ctx = context.Background()
		namespace = corev1.Namespace{
			ObjectMeta: metav1.ObjectMeta{
				Name: testobjects.YdbNamespace,
			},
		}
		Expect(k8sClient.Create(ctx, &namespace)).Should(Succeed())
		Eventually(func(g Gomega) bool {
			namespaceList := corev1.NamespaceList{}
			g.Expect(k8sClient.List(ctx, &namespaceList)).Should(Succeed())
			for _, namespace := range namespaceList.Items {
				if namespace.GetName() == testobjects.YdbNamespace {
					return true
				}
			}
			return false
		}, Timeout, Interval).Should(BeTrue())
		Expect(installOperatorWithHelm(testobjects.YdbNamespace)).Should(BeTrue())
	})

	It("general smoke pipeline, create storage + database", func() {
		By("issuing create commands...")
		Expect(k8sClient.Create(ctx, storageSample)).Should(Succeed())
		defer func() {
			Expect(k8sClient.Delete(ctx, storageSample)).Should(Succeed())
		}()
		Expect(k8sClient.Create(ctx, databaseSample)).Should(Succeed())
		defer func() {
			Expect(k8sClient.Delete(ctx, databaseSample)).Should(Succeed())
		}()

		By("waiting until Storage is ready...")
		waitUntilStorageReady(ctx, storageSample.Name, testobjects.YdbNamespace)

		By("checking that all the storage pods are running and ready...")
		checkPodsRunningAndReady(ctx, "ydb-cluster", "kind-storage", storageSample.Spec.Nodes)

		By("waiting until database is ready...")
		waitUntilDatabaseReady(ctx, databaseSample.Name, testobjects.YdbNamespace)

		By("checking that all the database pods are running and ready...")
		checkPodsRunningAndReady(ctx, "ydb-cluster", "kind-database", databaseSample.Spec.Nodes)

		databasePods := corev1.PodList{}
		err := k8sClient.List(ctx, &databasePods, client.InNamespace(testobjects.YdbNamespace), client.MatchingLabels{
			"ydb-cluster": "kind-database",
		})
		Expect(err).To(BeNil())
		firstDBPod := databasePods.Items[0].Name

		Expect(bringYdbCliToPod(testobjects.YdbNamespace, firstDBPod, testobjects.YdbHome)).To(Succeed())

		Eventually(func(g Gomega) {
			out, err := execInPod(testobjects.YdbNamespace, firstDBPod, []string{
				fmt.Sprintf("%v/ydb", testobjects.YdbHome),
				"-d",
				"/" + testobjects.DefaultDomain,
				"-e",
				"grpc://localhost:2135",
				"yql",
				"-s",
				"select 1",
			})

			g.Expect(err).To(BeNil())

			// `yql` gives output in the following format:
			// ┌─────────┐
			// | column0 |
			// ├─────────┤
			// | 1       |
			// └─────────┘
			g.Expect(strings.ReplaceAll(out, "\n", "")).
				To(MatchRegexp(".*column0.*1.*"))
		})
	})

<<<<<<< HEAD
	It("general smoke pipeline #2, create storage and database with nodeSets", func() {
		By("issuing create commands...")
		storageSample = testobjects.DefaultStorage(filepath.Join(".", "data", "storage-block-4-2-config-nodeSets.yaml"))
		databaseSample = testobjects.DefaultDatabase()
		testNodeSetName := "nodeset"
		for idx := 1; idx <= 2; idx++ {
			storageSample.Spec.NodeSet = append(storageSample.Spec.NodeSet, &v1alpha1.StorageNodeSetSpecInline{
				Name:  testNodeSetName + "-" + strconv.Itoa(idx),
				Nodes: 4,
			})
			databaseSample.Spec.NodeSet = append(databaseSample.Spec.NodeSet, &v1alpha1.DatabaseNodeSetSpecInline{
				Name:  testNodeSetName + "-" + strconv.Itoa(idx),
				Nodes: 4,
			})
		}
		Expect(k8sClient.Create(ctx, storageSample)).Should(Succeed())
		defer func() {
			Expect(k8sClient.Delete(ctx, storageSample)).Should(Succeed())
		}()
		Expect(k8sClient.Create(ctx, databaseSample)).Should(Succeed())
		defer func() {
			Expect(k8sClient.Delete(ctx, databaseSample)).Should(Succeed())
		}()

		storage := v1alpha1.Storage{}
		storageNodeSet1 := v1alpha1.StorageNodeSet{}
		storageNodeSet2 := v1alpha1.StorageNodeSet{}
		databaseNodeSet1 := v1alpha1.DatabaseNodeSet{}
		databaseNodeSet2 := v1alpha1.DatabaseNodeSet{}

		By("checking that storageNodeSets are ready...")
		Eventually(func(g Gomega) bool {
			g.Expect(k8sClient.Get(ctx, types.NamespacedName{
				Name:      storageSample.Name + "-nodeset-1",
				Namespace: testobjects.YdbNamespace,
			}, &storageNodeSet1)).Should(Succeed())

			g.Expect(k8sClient.Get(ctx, types.NamespacedName{
				Name:      storageSample.Name + "-nodeset-2",
				Namespace: testobjects.YdbNamespace,
			}, &storageNodeSet2)).Should(Succeed())

			return meta.IsStatusConditionPresentAndEqual(
				storageNodeSet1.Status.Conditions,
				"StorageNodeSetReady",
				metav1.ConditionTrue,
			) && storageNodeSet1.Status.State == testobjects.ReadyStatus &&
				meta.IsStatusConditionPresentAndEqual(
					storageNodeSet2.Status.Conditions,
					"StorageNodeSetReady",
					metav1.ConditionTrue,
				) && storageNodeSet2.Status.State == testobjects.ReadyStatus
		}, Timeout, Interval).Should(BeTrue())

		By("checking that storage are ready...")
		Eventually(func(g Gomega) bool {
			g.Expect(k8sClient.Get(ctx, types.NamespacedName{
				Name:      storageSample.Name,
				Namespace: testobjects.YdbNamespace,
			}, &storage)).Should(Succeed())

			return meta.IsStatusConditionPresentAndEqual(
				storage.Status.Conditions,
				"StorageReady",
				metav1.ConditionTrue,
			) && storage.Status.State == testobjects.ReadyStatus
		}, Timeout, Interval).Should(BeTrue())

		By("checking that all the storage pods are running and ready...")
		storagePods := corev1.PodList{}
		Expect(k8sClient.List(
			ctx, &storagePods, client.InNamespace(testobjects.YdbNamespace),
			client.MatchingLabels{"ydb-cluster": "kind-storage"}),
		).Should(Succeed())
		Expect(len(storagePods.Items)).Should(BeEquivalentTo(storageSample.Spec.Nodes))
		for _, pod := range storagePods.Items {
			Expect(pod.Status.Phase).To(BeEquivalentTo("Running"))
			Expect(podIsReady(pod.Status.Conditions)).To(BeTrue())
		}

		By("checking that databaseNodeSets are ready...")
		Eventually(func(g Gomega) bool {
			g.Expect(k8sClient.Get(ctx, types.NamespacedName{
				Name:      databaseSample.Name + "-nodeset-1",
				Namespace: testobjects.YdbNamespace,
			}, &databaseNodeSet1)).Should(Succeed())

			g.Expect(k8sClient.Get(ctx, types.NamespacedName{
				Name:      databaseSample.Name + "-nodeset-2",
				Namespace: testobjects.YdbNamespace,
			}, &databaseNodeSet2)).Should(Succeed())

			return meta.IsStatusConditionPresentAndEqual(
				databaseNodeSet1.Status.Conditions,
				"DatabaseNodeSetReady",
				metav1.ConditionTrue) &&
				databaseNodeSet1.Status.State == testobjects.ReadyStatus &&
				meta.IsStatusConditionPresentAndEqual(
					databaseNodeSet2.Status.Conditions,
					"DatabaseNodeSetReady",
					metav1.ConditionTrue) &&
				databaseNodeSet2.Status.State == testobjects.ReadyStatus
		}, Timeout, Interval).Should(BeTrue())

		By("waiting until database is ready...")
		database := v1alpha1.Database{}
		Eventually(func(g Gomega) bool {
			g.Expect(k8sClient.Get(ctx, types.NamespacedName{
				Name:      databaseSample.Name,
				Namespace: testobjects.YdbNamespace,
			}, &database)).Should(Succeed())
			return meta.IsStatusConditionPresentAndEqual(
				database.Status.Conditions,
				"TenantInitialized",
				metav1.ConditionTrue,
			) && database.Status.State == testobjects.ReadyStatus
		}, Timeout, Interval).Should(BeTrue())

		By("checking that all the database pods are running and ready...")
		databasePods := corev1.PodList{}
		Expect(k8sClient.List(ctx, &databasePods,
			client.InNamespace(testobjects.YdbNamespace),
			client.MatchingLabels{"ydb-cluster": "kind-database"},
		)).Should(Succeed())
		Expect(len(databasePods.Items)).Should(BeEquivalentTo(databaseSample.Spec.Nodes))
		for _, pod := range databasePods.Items {
			Expect(pod.Status.Phase).To(BeEquivalentTo("Running"))
			Expect(podIsReady(pod.Status.Conditions)).To(BeTrue())
		}

		By("delete nodeSetSpec inline...")
		databaseNodeSetList := v1alpha1.DatabaseNodeSetList{}
		database.Spec.Nodes -= 4
		database.Spec.NodeSet = database.Spec.NodeSet[1:]

		Eventually(func(g Gomega) bool {
			g.Expect(k8sClient.Update(ctx, &database)).Should(Succeed())
			g.Expect(k8sClient.Get(ctx, types.NamespacedName{
				Name:      databaseSample.Name,
				Namespace: testobjects.YdbNamespace,
			}, &database)).Should(Succeed())
			g.Expect(k8sClient.List(ctx, &databaseNodeSetList,
				client.InNamespace(testobjects.YdbNamespace),
				client.MatchingLabels{"ydb-cluster": "kind-database"},
			)).Should(Succeed())
			return len(databaseNodeSetList.Items) == 1
		}, Timeout, Interval).Should(BeTrue())
		Expect(len(databaseNodeSetList.Items)).Should(BeEquivalentTo(len(database.Spec.NodeSet)))
		for _, databaseNodeSet := range databaseNodeSetList.Items {
			Expect(database.GetGeneration()).Should(BeEquivalentTo(databaseNodeSet.Status.ObservedDatabaseGeneration))
		}

		By("execute simple query inside ydb database pod...")
		firstDBPod := databasePods.Items[0].Name

		Expect(bringYdbCliToPod(testobjects.YdbNamespace, firstDBPod, testobjects.YdbHome)).To(Succeed())

		Eventually(func(g Gomega) {
			out, err := execInPod(testobjects.YdbNamespace, firstDBPod, []string{
				fmt.Sprintf("%v/ydb", testobjects.YdbHome),
				"-d",
				"/" + testobjects.DefaultDomain,
				"-e",
				"grpc://localhost:2135",
				"yql",
				"-s",
				"select 1",
			})

			g.Expect(err).To(BeNil())

			// `yql` gives output in the following format:
			// ┌─────────┐
			// | column0 |
			// ├─────────┤
			// | 1       |
			// └─────────┘
			g.Expect(strings.ReplaceAll(out, "\n", "")).
				To(MatchRegexp(".*column0.*1.*"))
		})
	})

	It("operatorConnection check, create storage with default staticCredentials", func() {
		By("issuing create commands...")
		storageSample = testobjects.DefaultStorage(filepath.Join(".", "data", "storage-block-4-2-config-staticCreds.yaml"))
		storageSample.Spec.OperatorConnection = &v1alpha1.ConnectionOptions{
			StaticCredentials: &v1alpha1.StaticCredentialsAuth{
				Username: "root",
			},
		}
=======
	It("pause and un-pause Storage, should destroy and bring up Pods", func() {
		By("issuing create commands...")
>>>>>>> ddaf56b9
		Expect(k8sClient.Create(ctx, storageSample)).Should(Succeed())
		defer func() {
			Expect(k8sClient.Delete(ctx, storageSample)).Should(Succeed())
		}()

		By("waiting until Storage is ready...")
		waitUntilStorageReady(ctx, storageSample.Name, testobjects.YdbNamespace)

		By("checking that all the storage pods are running and ready...")
		checkPodsRunningAndReady(ctx, "ydb-cluster", "kind-storage", storageSample.Spec.Nodes)

		By("setting storage pause to Paused...")
		storage := v1alpha1.Storage{}
		Expect(k8sClient.Get(ctx, types.NamespacedName{
			Name:      storageSample.Name,
			Namespace: testobjects.YdbNamespace,
		}, &storage)).Should(Succeed())

		storage.Spec.Pause = true
		Expect(k8sClient.Update(ctx, &storage)).Should(Succeed())

		By("expecting all Pods to die...")
		storagePods := corev1.PodList{}
		Eventually(func(g Gomega) bool {
			g.Expect(k8sClient.List(ctx, &storagePods, client.InNamespace(testobjects.YdbNamespace), client.MatchingLabels{
				"ydb-cluster": "kind-storage",
			})).Should(Succeed())

			return len(storagePods.Items) == 0
		}, Timeout, Interval).Should(BeTrue())

		By("setting storage pause back to Running...")
		storage = v1alpha1.Storage{}
		Expect(k8sClient.Get(ctx, types.NamespacedName{
			Name:      storageSample.Name,
			Namespace: testobjects.YdbNamespace,
		}, &storage)).Should(Succeed())

		storage.Spec.Pause = false
		Expect(k8sClient.Update(ctx, &storage)).Should(Succeed())

		By("expecting storage to become ready again...")
		waitUntilStorageReady(ctx, storageSample.Name, testobjects.YdbNamespace)

		By("checking that all the storage pods are running and ready...")
		checkPodsRunningAndReady(ctx, "ydb-cluster", "kind-storage", storageSample.Spec.Nodes)
	})

	It("freeze + delete StatefulSet + un-freeze Storage", func() {
		By("issuing create commands...")
		Expect(k8sClient.Create(ctx, storageSample)).Should(Succeed())
		defer func() {
			Expect(k8sClient.Delete(ctx, storageSample)).Should(Succeed())
		}()

		By("waiting until Storage is ready...")
		waitUntilStorageReady(ctx, storageSample.Name, testobjects.YdbNamespace)

		By("checking that all the storage pods are running and ready...")
		checkPodsRunningAndReady(ctx, "ydb-cluster", "kind-storage", storageSample.Spec.Nodes)

		By("setting storage operatorSync to false...")
		storage := v1alpha1.Storage{}
		Expect(k8sClient.Get(ctx, types.NamespacedName{
			Name:      storageSample.Name,
			Namespace: testobjects.YdbNamespace,
		}, &storage)).Should(Succeed())

		storage.Spec.OperatorSync = false
		Expect(k8sClient.Update(ctx, &storage)).Should(Succeed())

		By("expecting all Pods to stay alive for a while...")
		Consistently(func(g Gomega) bool {
			storagePods := corev1.PodList{}
			g.Expect(k8sClient.List(ctx, &storagePods, client.InNamespace(testobjects.YdbNamespace), client.MatchingLabels{
				"ydb-cluster": "kind-storage",
			})).Should(Succeed())

			return len(storagePods.Items) == int(storageSample.Spec.Nodes)
		}, 20*time.Second, Interval).Should(BeTrue())

		By("deleting a StatefulSet...")
		statefulSet := v1.StatefulSet{}
		Expect(k8sClient.Get(ctx, types.NamespacedName{
			Name:      storageSample.Name,
			Namespace: testobjects.YdbNamespace,
		}, &statefulSet)).Should(Succeed())
		Expect(k8sClient.Delete(ctx, &statefulSet)).Should(Succeed())

		By("storage pods must all go down...")
		Eventually(func(g Gomega) bool {
			storagePods := corev1.PodList{}
			g.Expect(k8sClient.List(ctx, &storagePods, client.InNamespace(testobjects.YdbNamespace), client.MatchingLabels{
				"ydb-cluster": "kind-storage",
			})).Should(Succeed())

			return len(storagePods.Items) == 0
		}, Timeout, Interval).Should(BeTrue())
		By("... and then storage pods must not restart for a while...")
		Consistently(func(g Gomega) bool {
			storagePods := corev1.PodList{}
			g.Expect(k8sClient.List(ctx, &storagePods, client.InNamespace(testobjects.YdbNamespace), client.MatchingLabels{
				"ydb-cluster": "kind-storage",
			})).Should(Succeed())

			return len(storagePods.Items) == 0
		}, 20*time.Second, Interval).Should(BeTrue())

		By("setting storage freeze back to Running...")
		storage = v1alpha1.Storage{}
		Expect(k8sClient.Get(ctx, types.NamespacedName{
			Name:      storageSample.Name,
			Namespace: testobjects.YdbNamespace,
		}, &storage)).Should(Succeed())

		storage.Spec.OperatorSync = true
		Expect(k8sClient.Update(ctx, &storage)).Should(Succeed())

		By("expecting storage to become ready again...")
		waitUntilStorageReady(ctx, storageSample.Name, testobjects.YdbNamespace)

		By("checking that all the storage pods are running and ready...")
		checkPodsRunningAndReady(ctx, "ydb-cluster", "kind-storage", storageSample.Spec.Nodes)

		By("database can be healthily created after Frozen storage...")
		Expect(k8sClient.Create(ctx, databaseSample)).Should(Succeed())
		defer func() {
			Expect(k8sClient.Delete(ctx, databaseSample)).Should(Succeed())
		}()
		By("waiting until database is ready...")
		waitUntilDatabaseReady(ctx, databaseSample.Name, testobjects.YdbNamespace)
		By("checking that all the database pods are running and ready...")
		checkPodsRunningAndReady(ctx, "ydb-cluster", "kind-database", databaseSample.Spec.Nodes)
	})

	It("operatorConnection check, create storage with default staticCredentials", func() {
		By("issuing create commands...")
		storageSample = testobjects.StorageWithStaticCredentials(filepath.Join(".", "data", "storage-block-4-2-config-staticCreds.yaml"))
		Expect(k8sClient.Create(ctx, storageSample)).Should(Succeed())
		defer func() {
			Expect(k8sClient.Delete(ctx, storageSample)).Should(Succeed())
		}()

		By("waiting until Storage is ready...")
		waitUntilStorageReady(ctx, storageSample.Name, testobjects.YdbNamespace)

		By("checking that all the storage pods are running and ready...")
		checkPodsRunningAndReady(ctx, "ydb-cluster", "kind-storage", storageSample.Spec.Nodes)
	})

	It("storage.State goes Pending -> Preparing -> Provisioning -> Initializing -> Ready", func() {
		Expect(k8sClient.Create(ctx, storageSample)).Should(Succeed())
		defer func() {
			Expect(k8sClient.Delete(ctx, storageSample)).Should(Succeed())
		}()

		By("waiting until Storage is ready...")
		waitUntilStorageReady(ctx, storageSample.Name, testobjects.YdbNamespace)

		By("tracking storage state changes...")
		events, err := clientset.CoreV1().Events(testobjects.YdbNamespace).List(context.Background(),
			metav1.ListOptions{TypeMeta: metav1.TypeMeta{Kind: "Storage"}})
		Expect(err).ToNot(HaveOccurred())

		allowedChanges := map[ClusterState]ClusterState{
			StoragePending:      StoragePreparing,
			StoragePreparing:    StorageProvisioning,
			StorageProvisioning: StorageInitializing,
			StorageInitializing: StorageReady,
		}

		re := regexp.MustCompile(`Storage moved from ([a-zA-Z]+) to ([a-zA-Z]+)`)
		for _, event := range events.Items {
			if event.Reason == "StatusChanged" {
				match := re.FindStringSubmatch(event.Message)
				Expect(allowedChanges[ClusterState(match[1])]).To(BeEquivalentTo(ClusterState(match[2])))
			}
		}
	})

	AfterEach(func() {
		Expect(uninstallOperatorWithHelm(testobjects.YdbNamespace)).Should(BeTrue())
		Expect(k8sClient.Delete(ctx, &namespace)).Should(Succeed())
		Eventually(func(g Gomega) bool {
			namespaceList := corev1.NamespaceList{}
			g.Expect(k8sClient.List(ctx, &namespaceList)).Should(Succeed())
			for _, namespace := range namespaceList.Items {
				if namespace.GetName() == testobjects.YdbNamespace {
					return false
				}
			}
			return true
		}, Timeout, Interval).Should(BeTrue())
	})
})<|MERGE_RESOLUTION|>--- conflicted
+++ resolved
@@ -113,7 +113,7 @@
 
 		return meta.IsStatusConditionPresentAndEqual(
 			storage.Status.Conditions,
-			StorageInitializedCondition,
+			BlobStorageInitializedCondition,
 			metav1.ConditionTrue,
 		) && storage.Status.State == testobjects.ReadyStatus
 	}, Timeout, Interval).Should(BeTrue())
@@ -238,8 +238,145 @@
 		})
 	})
 
-<<<<<<< HEAD
-	It("general smoke pipeline #2, create storage and database with nodeSets", func() {
+	It("pause and un-pause Storage, should destroy and bring up Pods", func() {
+		By("issuing create commands...")
+		Expect(k8sClient.Create(ctx, storageSample)).Should(Succeed())
+		defer func() {
+			Expect(k8sClient.Delete(ctx, storageSample)).Should(Succeed())
+		}()
+
+		By("waiting until Storage is ready...")
+		waitUntilStorageReady(ctx, storageSample.Name, testobjects.YdbNamespace)
+
+		By("checking that all the storage pods are running and ready...")
+		checkPodsRunningAndReady(ctx, "ydb-cluster", "kind-storage", storageSample.Spec.Nodes)
+
+		By("setting storage pause to Paused...")
+		storage := v1alpha1.Storage{}
+		Expect(k8sClient.Get(ctx, types.NamespacedName{
+			Name:      storageSample.Name,
+			Namespace: testobjects.YdbNamespace,
+		}, &storage)).Should(Succeed())
+
+		storage.Spec.Pause = true
+		Expect(k8sClient.Update(ctx, &storage)).Should(Succeed())
+
+		By("expecting all Pods to die...")
+		storagePods := corev1.PodList{}
+		Eventually(func(g Gomega) bool {
+			g.Expect(k8sClient.List(ctx, &storagePods, client.InNamespace(testobjects.YdbNamespace), client.MatchingLabels{
+				"ydb-cluster": "kind-storage",
+			})).Should(Succeed())
+
+			return len(storagePods.Items) == 0
+		}, Timeout, Interval).Should(BeTrue())
+
+		By("setting storage pause back to Running...")
+		storage = v1alpha1.Storage{}
+		Expect(k8sClient.Get(ctx, types.NamespacedName{
+			Name:      storageSample.Name,
+			Namespace: testobjects.YdbNamespace,
+		}, &storage)).Should(Succeed())
+
+		storage.Spec.Pause = false
+		Expect(k8sClient.Update(ctx, &storage)).Should(Succeed())
+
+		By("expecting storage to become ready again...")
+		waitUntilStorageReady(ctx, storageSample.Name, testobjects.YdbNamespace)
+
+		By("checking that all the storage pods are running and ready...")
+		checkPodsRunningAndReady(ctx, "ydb-cluster", "kind-storage", storageSample.Spec.Nodes)
+	})
+
+	It("freeze + delete StatefulSet + un-freeze Storage", func() {
+		By("issuing create commands...")
+		Expect(k8sClient.Create(ctx, storageSample)).Should(Succeed())
+		defer func() {
+			Expect(k8sClient.Delete(ctx, storageSample)).Should(Succeed())
+		}()
+
+		By("waiting until Storage is ready...")
+		waitUntilStorageReady(ctx, storageSample.Name, testobjects.YdbNamespace)
+
+		By("checking that all the storage pods are running and ready...")
+		checkPodsRunningAndReady(ctx, "ydb-cluster", "kind-storage", storageSample.Spec.Nodes)
+
+		By("setting storage operatorSync to false...")
+		storage := v1alpha1.Storage{}
+		Expect(k8sClient.Get(ctx, types.NamespacedName{
+			Name:      storageSample.Name,
+			Namespace: testobjects.YdbNamespace,
+		}, &storage)).Should(Succeed())
+
+		storage.Spec.OperatorSync = false
+		Expect(k8sClient.Update(ctx, &storage)).Should(Succeed())
+
+		By("expecting all Pods to stay alive for a while...")
+		Consistently(func(g Gomega) bool {
+			storagePods := corev1.PodList{}
+			g.Expect(k8sClient.List(ctx, &storagePods, client.InNamespace(testobjects.YdbNamespace), client.MatchingLabels{
+				"ydb-cluster": "kind-storage",
+			})).Should(Succeed())
+
+			return len(storagePods.Items) == int(storageSample.Spec.Nodes)
+		}, 20*time.Second, Interval).Should(BeTrue())
+
+		By("deleting a StatefulSet...")
+		statefulSet := v1.StatefulSet{}
+		Expect(k8sClient.Get(ctx, types.NamespacedName{
+			Name:      storageSample.Name,
+			Namespace: testobjects.YdbNamespace,
+		}, &statefulSet)).Should(Succeed())
+		Expect(k8sClient.Delete(ctx, &statefulSet)).Should(Succeed())
+
+		By("storage pods must all go down...")
+		Eventually(func(g Gomega) bool {
+			storagePods := corev1.PodList{}
+			g.Expect(k8sClient.List(ctx, &storagePods, client.InNamespace(testobjects.YdbNamespace), client.MatchingLabels{
+				"ydb-cluster": "kind-storage",
+			})).Should(Succeed())
+
+			return len(storagePods.Items) == 0
+		}, Timeout, Interval).Should(BeTrue())
+
+		By("... and then storage pods must not restart for a while...")
+		Consistently(func(g Gomega) bool {
+			storagePods := corev1.PodList{}
+			g.Expect(k8sClient.List(ctx, &storagePods, client.InNamespace(testobjects.YdbNamespace), client.MatchingLabels{
+				"ydb-cluster": "kind-storage",
+			})).Should(Succeed())
+
+			return len(storagePods.Items) == 0
+		}, 20*time.Second, Interval).Should(BeTrue())
+
+		By("setting storage freeze back to Running...")
+		storage = v1alpha1.Storage{}
+		Expect(k8sClient.Get(ctx, types.NamespacedName{
+			Name:      storageSample.Name,
+			Namespace: testobjects.YdbNamespace,
+		}, &storage)).Should(Succeed())
+
+		storage.Spec.OperatorSync = true
+		Expect(k8sClient.Update(ctx, &storage)).Should(Succeed())
+
+		By("expecting storage to become ready again...")
+		waitUntilStorageReady(ctx, storageSample.Name, testobjects.YdbNamespace)
+
+		By("checking that all the storage pods are running and ready...")
+		checkPodsRunningAndReady(ctx, "ydb-cluster", "kind-storage", storageSample.Spec.Nodes)
+
+		By("database can be healthily created after Frozen storage...")
+		Expect(k8sClient.Create(ctx, databaseSample)).Should(Succeed())
+		defer func() {
+			Expect(k8sClient.Delete(ctx, databaseSample)).Should(Succeed())
+		}()
+		By("waiting until database is ready...")
+		waitUntilDatabaseReady(ctx, databaseSample.Name, testobjects.YdbNamespace)
+		By("checking that all the database pods are running and ready...")
+		checkPodsRunningAndReady(ctx, "ydb-cluster", "kind-database", databaseSample.Spec.Nodes)
+	})
+
+	It("create storage and database with nodeSets", func() {
 		By("issuing create commands...")
 		storageSample = testobjects.DefaultStorage(filepath.Join(".", "data", "storage-block-4-2-config-nodeSets.yaml"))
 		databaseSample = testobjects.DefaultDatabase()
@@ -263,114 +400,25 @@
 			Expect(k8sClient.Delete(ctx, databaseSample)).Should(Succeed())
 		}()
 
-		storage := v1alpha1.Storage{}
-		storageNodeSet1 := v1alpha1.StorageNodeSet{}
-		storageNodeSet2 := v1alpha1.StorageNodeSet{}
-		databaseNodeSet1 := v1alpha1.DatabaseNodeSet{}
-		databaseNodeSet2 := v1alpha1.DatabaseNodeSet{}
-
-		By("checking that storageNodeSets are ready...")
-		Eventually(func(g Gomega) bool {
-			g.Expect(k8sClient.Get(ctx, types.NamespacedName{
-				Name:      storageSample.Name + "-nodeset-1",
-				Namespace: testobjects.YdbNamespace,
-			}, &storageNodeSet1)).Should(Succeed())
-
-			g.Expect(k8sClient.Get(ctx, types.NamespacedName{
-				Name:      storageSample.Name + "-nodeset-2",
-				Namespace: testobjects.YdbNamespace,
-			}, &storageNodeSet2)).Should(Succeed())
-
-			return meta.IsStatusConditionPresentAndEqual(
-				storageNodeSet1.Status.Conditions,
-				"StorageNodeSetReady",
-				metav1.ConditionTrue,
-			) && storageNodeSet1.Status.State == testobjects.ReadyStatus &&
-				meta.IsStatusConditionPresentAndEqual(
-					storageNodeSet2.Status.Conditions,
-					"StorageNodeSetReady",
-					metav1.ConditionTrue,
-				) && storageNodeSet2.Status.State == testobjects.ReadyStatus
-		}, Timeout, Interval).Should(BeTrue())
-
-		By("checking that storage are ready...")
-		Eventually(func(g Gomega) bool {
-			g.Expect(k8sClient.Get(ctx, types.NamespacedName{
-				Name:      storageSample.Name,
-				Namespace: testobjects.YdbNamespace,
-			}, &storage)).Should(Succeed())
-
-			return meta.IsStatusConditionPresentAndEqual(
-				storage.Status.Conditions,
-				"StorageReady",
-				metav1.ConditionTrue,
-			) && storage.Status.State == testobjects.ReadyStatus
-		}, Timeout, Interval).Should(BeTrue())
-
-		By("checking that all the storage pods are running and ready...")
-		storagePods := corev1.PodList{}
-		Expect(k8sClient.List(
-			ctx, &storagePods, client.InNamespace(testobjects.YdbNamespace),
-			client.MatchingLabels{"ydb-cluster": "kind-storage"}),
-		).Should(Succeed())
-		Expect(len(storagePods.Items)).Should(BeEquivalentTo(storageSample.Spec.Nodes))
-		for _, pod := range storagePods.Items {
-			Expect(pod.Status.Phase).To(BeEquivalentTo("Running"))
-			Expect(podIsReady(pod.Status.Conditions)).To(BeTrue())
-		}
-
-		By("checking that databaseNodeSets are ready...")
-		Eventually(func(g Gomega) bool {
-			g.Expect(k8sClient.Get(ctx, types.NamespacedName{
-				Name:      databaseSample.Name + "-nodeset-1",
-				Namespace: testobjects.YdbNamespace,
-			}, &databaseNodeSet1)).Should(Succeed())
-
-			g.Expect(k8sClient.Get(ctx, types.NamespacedName{
-				Name:      databaseSample.Name + "-nodeset-2",
-				Namespace: testobjects.YdbNamespace,
-			}, &databaseNodeSet2)).Should(Succeed())
-
-			return meta.IsStatusConditionPresentAndEqual(
-				databaseNodeSet1.Status.Conditions,
-				"DatabaseNodeSetReady",
-				metav1.ConditionTrue) &&
-				databaseNodeSet1.Status.State == testobjects.ReadyStatus &&
-				meta.IsStatusConditionPresentAndEqual(
-					databaseNodeSet2.Status.Conditions,
-					"DatabaseNodeSetReady",
-					metav1.ConditionTrue) &&
-				databaseNodeSet2.Status.State == testobjects.ReadyStatus
-		}, Timeout, Interval).Should(BeTrue())
+		By("waiting until Storage is ready...")
+		waitUntilStorageReady(ctx, storageSample.Name, testobjects.YdbNamespace)
+
+		By("checking that all the storage pods are running and ready...")
+		checkPodsRunningAndReady(ctx, "ydb-cluster", "kind-storage", storageSample.Spec.Nodes)
 
 		By("waiting until database is ready...")
+		waitUntilDatabaseReady(ctx, databaseSample.Name, testobjects.YdbNamespace)
+
+		By("checking that all the database pods are running and ready...")
+		checkPodsRunningAndReady(ctx, "ydb-cluster", "kind-database", databaseSample.Spec.Nodes)
+
+		By("delete nodeSetSpec inline to check inheritance...")
 		database := v1alpha1.Database{}
-		Eventually(func(g Gomega) bool {
-			g.Expect(k8sClient.Get(ctx, types.NamespacedName{
-				Name:      databaseSample.Name,
-				Namespace: testobjects.YdbNamespace,
-			}, &database)).Should(Succeed())
-			return meta.IsStatusConditionPresentAndEqual(
-				database.Status.Conditions,
-				"TenantInitialized",
-				metav1.ConditionTrue,
-			) && database.Status.State == testobjects.ReadyStatus
-		}, Timeout, Interval).Should(BeTrue())
-
-		By("checking that all the database pods are running and ready...")
-		databasePods := corev1.PodList{}
-		Expect(k8sClient.List(ctx, &databasePods,
-			client.InNamespace(testobjects.YdbNamespace),
-			client.MatchingLabels{"ydb-cluster": "kind-database"},
-		)).Should(Succeed())
-		Expect(len(databasePods.Items)).Should(BeEquivalentTo(databaseSample.Spec.Nodes))
-		for _, pod := range databasePods.Items {
-			Expect(pod.Status.Phase).To(BeEquivalentTo("Running"))
-			Expect(podIsReady(pod.Status.Conditions)).To(BeTrue())
-		}
-
-		By("delete nodeSetSpec inline...")
 		databaseNodeSetList := v1alpha1.DatabaseNodeSetList{}
+		Expect(k8sClient.Get(ctx, types.NamespacedName{
+			Name:      databaseSample.Name,
+			Namespace: testobjects.YdbNamespace,
+		}, &database)).Should(Succeed())
 		database.Spec.Nodes -= 4
 		database.Spec.NodeSet = database.Spec.NodeSet[1:]
 
@@ -392,6 +440,11 @@
 		}
 
 		By("execute simple query inside ydb database pod...")
+		databasePods := corev1.PodList{}
+		err := k8sClient.List(ctx, &databasePods, client.InNamespace(testobjects.YdbNamespace), client.MatchingLabels{
+			"ydb-cluster": "kind-database",
+		})
+		Expect(err).To(BeNil())
 		firstDBPod := databasePods.Items[0].Name
 
 		Expect(bringYdbCliToPod(testobjects.YdbNamespace, firstDBPod, testobjects.YdbHome)).To(Succeed())
@@ -429,148 +482,6 @@
 				Username: "root",
 			},
 		}
-=======
-	It("pause and un-pause Storage, should destroy and bring up Pods", func() {
-		By("issuing create commands...")
->>>>>>> ddaf56b9
-		Expect(k8sClient.Create(ctx, storageSample)).Should(Succeed())
-		defer func() {
-			Expect(k8sClient.Delete(ctx, storageSample)).Should(Succeed())
-		}()
-
-		By("waiting until Storage is ready...")
-		waitUntilStorageReady(ctx, storageSample.Name, testobjects.YdbNamespace)
-
-		By("checking that all the storage pods are running and ready...")
-		checkPodsRunningAndReady(ctx, "ydb-cluster", "kind-storage", storageSample.Spec.Nodes)
-
-		By("setting storage pause to Paused...")
-		storage := v1alpha1.Storage{}
-		Expect(k8sClient.Get(ctx, types.NamespacedName{
-			Name:      storageSample.Name,
-			Namespace: testobjects.YdbNamespace,
-		}, &storage)).Should(Succeed())
-
-		storage.Spec.Pause = true
-		Expect(k8sClient.Update(ctx, &storage)).Should(Succeed())
-
-		By("expecting all Pods to die...")
-		storagePods := corev1.PodList{}
-		Eventually(func(g Gomega) bool {
-			g.Expect(k8sClient.List(ctx, &storagePods, client.InNamespace(testobjects.YdbNamespace), client.MatchingLabels{
-				"ydb-cluster": "kind-storage",
-			})).Should(Succeed())
-
-			return len(storagePods.Items) == 0
-		}, Timeout, Interval).Should(BeTrue())
-
-		By("setting storage pause back to Running...")
-		storage = v1alpha1.Storage{}
-		Expect(k8sClient.Get(ctx, types.NamespacedName{
-			Name:      storageSample.Name,
-			Namespace: testobjects.YdbNamespace,
-		}, &storage)).Should(Succeed())
-
-		storage.Spec.Pause = false
-		Expect(k8sClient.Update(ctx, &storage)).Should(Succeed())
-
-		By("expecting storage to become ready again...")
-		waitUntilStorageReady(ctx, storageSample.Name, testobjects.YdbNamespace)
-
-		By("checking that all the storage pods are running and ready...")
-		checkPodsRunningAndReady(ctx, "ydb-cluster", "kind-storage", storageSample.Spec.Nodes)
-	})
-
-	It("freeze + delete StatefulSet + un-freeze Storage", func() {
-		By("issuing create commands...")
-		Expect(k8sClient.Create(ctx, storageSample)).Should(Succeed())
-		defer func() {
-			Expect(k8sClient.Delete(ctx, storageSample)).Should(Succeed())
-		}()
-
-		By("waiting until Storage is ready...")
-		waitUntilStorageReady(ctx, storageSample.Name, testobjects.YdbNamespace)
-
-		By("checking that all the storage pods are running and ready...")
-		checkPodsRunningAndReady(ctx, "ydb-cluster", "kind-storage", storageSample.Spec.Nodes)
-
-		By("setting storage operatorSync to false...")
-		storage := v1alpha1.Storage{}
-		Expect(k8sClient.Get(ctx, types.NamespacedName{
-			Name:      storageSample.Name,
-			Namespace: testobjects.YdbNamespace,
-		}, &storage)).Should(Succeed())
-
-		storage.Spec.OperatorSync = false
-		Expect(k8sClient.Update(ctx, &storage)).Should(Succeed())
-
-		By("expecting all Pods to stay alive for a while...")
-		Consistently(func(g Gomega) bool {
-			storagePods := corev1.PodList{}
-			g.Expect(k8sClient.List(ctx, &storagePods, client.InNamespace(testobjects.YdbNamespace), client.MatchingLabels{
-				"ydb-cluster": "kind-storage",
-			})).Should(Succeed())
-
-			return len(storagePods.Items) == int(storageSample.Spec.Nodes)
-		}, 20*time.Second, Interval).Should(BeTrue())
-
-		By("deleting a StatefulSet...")
-		statefulSet := v1.StatefulSet{}
-		Expect(k8sClient.Get(ctx, types.NamespacedName{
-			Name:      storageSample.Name,
-			Namespace: testobjects.YdbNamespace,
-		}, &statefulSet)).Should(Succeed())
-		Expect(k8sClient.Delete(ctx, &statefulSet)).Should(Succeed())
-
-		By("storage pods must all go down...")
-		Eventually(func(g Gomega) bool {
-			storagePods := corev1.PodList{}
-			g.Expect(k8sClient.List(ctx, &storagePods, client.InNamespace(testobjects.YdbNamespace), client.MatchingLabels{
-				"ydb-cluster": "kind-storage",
-			})).Should(Succeed())
-
-			return len(storagePods.Items) == 0
-		}, Timeout, Interval).Should(BeTrue())
-		By("... and then storage pods must not restart for a while...")
-		Consistently(func(g Gomega) bool {
-			storagePods := corev1.PodList{}
-			g.Expect(k8sClient.List(ctx, &storagePods, client.InNamespace(testobjects.YdbNamespace), client.MatchingLabels{
-				"ydb-cluster": "kind-storage",
-			})).Should(Succeed())
-
-			return len(storagePods.Items) == 0
-		}, 20*time.Second, Interval).Should(BeTrue())
-
-		By("setting storage freeze back to Running...")
-		storage = v1alpha1.Storage{}
-		Expect(k8sClient.Get(ctx, types.NamespacedName{
-			Name:      storageSample.Name,
-			Namespace: testobjects.YdbNamespace,
-		}, &storage)).Should(Succeed())
-
-		storage.Spec.OperatorSync = true
-		Expect(k8sClient.Update(ctx, &storage)).Should(Succeed())
-
-		By("expecting storage to become ready again...")
-		waitUntilStorageReady(ctx, storageSample.Name, testobjects.YdbNamespace)
-
-		By("checking that all the storage pods are running and ready...")
-		checkPodsRunningAndReady(ctx, "ydb-cluster", "kind-storage", storageSample.Spec.Nodes)
-
-		By("database can be healthily created after Frozen storage...")
-		Expect(k8sClient.Create(ctx, databaseSample)).Should(Succeed())
-		defer func() {
-			Expect(k8sClient.Delete(ctx, databaseSample)).Should(Succeed())
-		}()
-		By("waiting until database is ready...")
-		waitUntilDatabaseReady(ctx, databaseSample.Name, testobjects.YdbNamespace)
-		By("checking that all the database pods are running and ready...")
-		checkPodsRunningAndReady(ctx, "ydb-cluster", "kind-database", databaseSample.Spec.Nodes)
-	})
-
-	It("operatorConnection check, create storage with default staticCredentials", func() {
-		By("issuing create commands...")
-		storageSample = testobjects.StorageWithStaticCredentials(filepath.Join(".", "data", "storage-block-4-2-config-staticCreds.yaml"))
 		Expect(k8sClient.Create(ctx, storageSample)).Should(Succeed())
 		defer func() {
 			Expect(k8sClient.Delete(ctx, storageSample)).Should(Succeed())
