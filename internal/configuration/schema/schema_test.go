--- conflicted
+++ resolved
@@ -202,6 +202,8 @@
     type: string
   tenant:
     type: string
+config:
+  yaml_config_enabled: true
 `
 
 func TestSchema(t *testing.T) {
@@ -211,7 +213,7 @@
 
 var _ = Describe("Testing schema", func() {
 	It("Parse dynconfig", func() {
-		success, dynconfig, err := v1alpha1.TryParseDynconfig(dynconfigExample)
+		success, dynconfig, err := v1alpha1.ParseDynConfig(dynconfigExample)
 		Expect(success).Should(BeTrue())
 		Expect(err).ShouldNot(HaveOccurred())
 		Expect(*dynconfig.Metadata).Should(BeEquivalentTo(schema.Metadata{
@@ -225,18 +227,13 @@
 	})
 
 	It("Try parse static config as dynconfig", func() {
-		success, _, err := v1alpha1.TryParseDynconfig(configurationExample)
+		success, _, err := v1alpha1.ParseDynConfig(configurationExample)
 		Expect(success).ShouldNot(BeTrue())
 		Expect(err).Should(HaveOccurred())
 	})
 
-<<<<<<< HEAD
-	It("Parse static config", func() {
-		schemaConfig, err := v1alpha1.ParseConfiguration(configurationExample)
-=======
 	It("Parse configuration with static config", func() {
 		yamlConfig, err := v1alpha1.ParseConfiguration(configurationExample)
->>>>>>> 6ced8c6d
 		Expect(err).ShouldNot(HaveOccurred())
 		hosts := []schema.Host{}
 		for i := 0; i < 8; i++ {
@@ -251,8 +248,8 @@
 				},
 			})
 		}
-		Expect(schemaConfig.Hosts).Should(BeEquivalentTo(hosts))
-		Expect(*schemaConfig.KeyConfig).Should(BeEquivalentTo(schema.KeyConfig{
+		Expect(yamlConfig.Hosts).Should(BeEquivalentTo(hosts))
+		Expect(*yamlConfig.KeyConfig).Should(BeEquivalentTo(schema.KeyConfig{
 			Keys: []schema.Key{
 				{
 					ContainerPath: "/opt/ydb/secrets/database_encryption/key",
