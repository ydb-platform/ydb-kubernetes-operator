package schema

type Dynconfig struct {
	Metadata       *Metadata              `yaml:"metadata"`
	Config         map[string]interface{} `yaml:"config"`
	AllowedLabels  map[string]interface{} `yaml:"allowed_labels"`
	SelectorConfig []SelectorConfig       `yaml:"selector_config"`
}
type Configuration struct {
<<<<<<< HEAD
	Hosts     []Host     `yaml:"hosts"`
	KeyConfig *KeyConfig `yaml:"key_config,omitempty"`
=======
	DomainsConfig *DomainsConfig `yaml:"domains_config"`
	Hosts         []Host         `yaml:"hosts,omitempty"`
	KeyConfig     *KeyConfig     `yaml:"key_config,omitempty"`
>>>>>>> 0b791fa9
}

type Metadata struct {
	Kind    string `yaml:"kind"`
	Cluster string `yaml:"cluster"`
	Version uint64 `yaml:"version"`
	ID      uint64 `yaml:"id,omitempty"`
}

type SelectorConfig struct {
	Description string                 `yaml:"description"`
	Selector    map[string]interface{} `yaml:"selector"`
	Config      map[string]interface{} `yaml:"config"`
}<|MERGE_RESOLUTION|>--- conflicted
+++ resolved
@@ -7,14 +7,9 @@
 	SelectorConfig []SelectorConfig       `yaml:"selector_config"`
 }
 type Configuration struct {
-<<<<<<< HEAD
-	Hosts     []Host     `yaml:"hosts"`
-	KeyConfig *KeyConfig `yaml:"key_config,omitempty"`
-=======
 	DomainsConfig *DomainsConfig `yaml:"domains_config"`
 	Hosts         []Host         `yaml:"hosts,omitempty"`
 	KeyConfig     *KeyConfig     `yaml:"key_config,omitempty"`
->>>>>>> 0b791fa9
 }
 
 type Metadata struct {
