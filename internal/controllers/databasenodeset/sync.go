--- conflicted
+++ resolved
@@ -274,79 +274,6 @@
 	return Continue, ctrl.Result{Requeue: false}, nil
 }
 
-func (r *Reconciler) handlePauseResume(
-	ctx context.Context,
-	databaseNodeSet *resources.DatabaseNodeSetResource,
-) (bool, ctrl.Result, error) {
-	r.Log.Info("running step handlePauseResume")
-
-	if databaseNodeSet.Status.State == DatabaseNodeSetProvisioning {
-		if databaseNodeSet.Spec.Pause {
-			meta.SetStatusCondition(&databaseNodeSet.Status.Conditions, metav1.Condition{
-				Type:   NodeSetPausedCondition,
-				Status: metav1.ConditionTrue,
-				Reason: ReasonCompleted,
-			})
-			databaseNodeSet.Status.State = DatabaseNodeSetPaused
-		} else {
-			meta.SetStatusCondition(&databaseNodeSet.Status.Conditions, metav1.Condition{
-				Type:   NodeSetReadyCondition,
-				Status: metav1.ConditionTrue,
-				Reason: ReasonCompleted,
-			})
-			databaseNodeSet.Status.State = DatabaseNodeSetReady
-		}
-		return r.updateStatus(ctx, databaseNodeSet, StatusUpdateRequeueDelay)
-	}
-
-	if databaseNodeSet.Status.State == DatabaseNodeSetReady && databaseNodeSet.Spec.Pause {
-		r.Log.Info("`pause: true` was noticed, moving DatabaseNodeSet to state `Paused`")
-		meta.SetStatusCondition(&databaseNodeSet.Status.Conditions, metav1.Condition{
-			Type:    NodeSetReadyCondition,
-			Status:  metav1.ConditionFalse,
-			Reason:  ReasonNotRequired,
-			Message: "Transitioning to state Paused",
-		})
-		databaseNodeSet.Status.State = DatabaseNodeSetPaused
-		return r.updateStatus(ctx, databaseNodeSet, StatusUpdateRequeueDelay)
-	}
-
-	if databaseNodeSet.Status.State == DatabaseNodeSetPaused && !databaseNodeSet.Spec.Pause {
-		r.Log.Info("`pause: false` was noticed, moving DatabaseNodeSet to state `Ready`")
-		meta.SetStatusCondition(&databaseNodeSet.Status.Conditions, metav1.Condition{
-			Type:    NodeSetPausedCondition,
-			Status:  metav1.ConditionFalse,
-			Reason:  ReasonNotRequired,
-			Message: "Transitioning to state Ready",
-		})
-		databaseNodeSet.Status.State = DatabaseNodeSetReady
-		return r.updateStatus(ctx, databaseNodeSet, StatusUpdateRequeueDelay)
-	}
-
-	if databaseNodeSet.Spec.Pause {
-		if !meta.IsStatusConditionTrue(databaseNodeSet.Status.Conditions, NodeSetPausedCondition) {
-			meta.SetStatusCondition(&databaseNodeSet.Status.Conditions, metav1.Condition{
-				Type:   NodeSetPausedCondition,
-				Status: metav1.ConditionTrue,
-				Reason: ReasonCompleted,
-			})
-			return r.updateStatus(ctx, databaseNodeSet, StatusUpdateRequeueDelay)
-		}
-	} else {
-		if !meta.IsStatusConditionTrue(databaseNodeSet.Status.Conditions, NodeSetReadyCondition) {
-			meta.SetStatusCondition(&databaseNodeSet.Status.Conditions, metav1.Condition{
-				Type:   NodeSetReadyCondition,
-				Status: metav1.ConditionTrue,
-				Reason: ReasonCompleted,
-			})
-			return r.updateStatus(ctx, databaseNodeSet, StatusUpdateRequeueDelay)
-		}
-	}
-
-	r.Log.Info("complete step handlePauseResume")
-	return Continue, ctrl.Result{}, nil
-}
-
 func (r *Reconciler) updateStatus(
 	ctx context.Context,
 	databaseNodeSet *resources.DatabaseNodeSetResource,
@@ -420,8 +347,6 @@
 		}
 		return false
 	}
-<<<<<<< HEAD
-=======
 }
 
 func (r *Reconciler) handlePauseResume(
@@ -495,5 +420,4 @@
 
 	r.Log.Info("complete step handlePauseResume")
 	return Continue, ctrl.Result{}, nil
->>>>>>> 1ca52202
 }