--- conflicted
+++ resolved
@@ -281,10 +281,6 @@
 	databaseNodeSet *resources.DatabaseNodeSetResource,
 ) (bool, ctrl.Result, error) {
 	r.Log.Info("running step handlePauseResume")
-<<<<<<< HEAD
-
-=======
->>>>>>> efe34031
 	if databaseNodeSet.Status.State == DatabaseReady && databaseNodeSet.Spec.Pause {
 		r.Log.Info("`pause: true` was noticed, moving DatabaseNodeSet to state `Paused`")
 		meta.RemoveStatusCondition(&databaseNodeSet.Status.Conditions, DatabaseNodeSetReadyCondition)
@@ -319,12 +315,8 @@
 func (r *Reconciler) checkDatabaseFrozen(
 	databaseNodeSet *resources.DatabaseNodeSetResource,
 ) (bool, ctrl.Result) {
-<<<<<<< HEAD
 	r.Log.Info("running step checkDatabaseFrozen")
 
-=======
-	r.Log.Info("running step checkStorageFrozen")
->>>>>>> efe34031
 	if !databaseNodeSet.Spec.OperatorSync {
 		r.Log.Info("`operatorSync: false` is set, no further steps will be run")
 		return Stop, ctrl.Result{}
