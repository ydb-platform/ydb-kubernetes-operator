--- conflicted
+++ resolved
@@ -60,19 +60,8 @@
 			Reason:  ReasonInProgress,
 			Message: "Tenant creation in progress",
 		})
-<<<<<<< HEAD
 		database.Status.State = DatabasePreparing
 		return r.updateStatus(ctx, database)
-=======
-		changed = true
-	}
-	if database.Status.State == DatabasePending {
-		database.Status.State = DatabasePreparing
-		changed = true
-	}
-	if changed {
-		return r.setState(ctx, database)
->>>>>>> 71162c04
 	}
 
 	return Continue, ctrl.Result{Requeue: false}, nil
