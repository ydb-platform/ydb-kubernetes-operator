--- conflicted
+++ resolved
@@ -82,12 +82,6 @@
 	if len(condition.Message) == 0 {
 		// Something is wrong with the condition where we save operation id
 		// retry create tenant
-<<<<<<< HEAD
-		meta.SetStatusCondition(&database.Status.Conditions, metav1.Condition{
-			Type:   CreateDatabaseOperationCondition,
-			Status: metav1.ConditionFalse,
-			Reason: ReasonFailed,
-=======
 		errMessage := fmt.Sprintf("Something is wrong with the condition, retry creating tenant %s", tenant.Path)
 		r.Recorder.Event(
 			database,
@@ -100,7 +94,6 @@
 			Status:  metav1.ConditionFalse,
 			Reason:  ReasonFailed,
 			Message: errMessage,
->>>>>>> 6ced8c6d
 		})
 		return r.updateStatus(ctx, database, DatabaseInitializationRequeueDelay)
 	}
@@ -108,61 +101,35 @@
 	operation := &cms.Operation{
 		StorageEndpoint: tenant.StorageEndpoint,
 		Domain:          tenant.Domain,
-<<<<<<< HEAD
-		Id:              condition.Message,
-	}
-	response, err := operation.GetOperationResponse(ctx, ydbOptions)
-=======
 		ID:              condition.Message,
 	}
 	response, err := operation.GetOperation(ctx, ydbOptions)
->>>>>>> 6ced8c6d
-	if err != nil {
-		r.Recorder.Event(
-			database,
-			corev1.EventTypeWarning,
-			"InitializingFailed",
-<<<<<<< HEAD
-			fmt.Sprintf("Failed to check creation operation, operationID %s: %s", operation.Id, err),
-=======
+	if err != nil {
+		r.Recorder.Event(
+			database,
+			corev1.EventTypeWarning,
+			"InitializingFailed",
 			fmt.Sprintf("Failed to check creation operation, operationID %s: %s", operation.ID, err),
->>>>>>> 6ced8c6d
 		)
 		return Stop, ctrl.Result{RequeueAfter: DatabaseInitializationRequeueDelay}, err
 	}
 
-<<<<<<< HEAD
-	finished, operationID, err := operation.CheckOperationResponse(ctx, response)
-	if err != nil {
-=======
 	finished, operationID, err := operation.CheckGetOperationResponse(ctx, response)
 	if err != nil {
 		errMessage := fmt.Sprintf("Error creating tenant %s: %s", tenant.Path, err)
->>>>>>> 6ced8c6d
-		r.Recorder.Event(
-			database,
-			corev1.EventTypeWarning,
-			"InitializingFailed",
-<<<<<<< HEAD
-			fmt.Sprintf("Error creating tenant %s: %s", tenant.Path, err),
-=======
+		r.Recorder.Event(
+			database,
+			corev1.EventTypeWarning,
+			"InitializingFailed",
 			errMessage,
->>>>>>> 6ced8c6d
 		)
 		meta.SetStatusCondition(&database.Status.Conditions, metav1.Condition{
 			Type:    CreateDatabaseOperationCondition,
 			Status:  metav1.ConditionFalse,
-<<<<<<< HEAD
-			Reason:  ReasonFailed,
-			Message: fmt.Sprintf("Failed to create tenant %s", tenant.Path),
-		})
-		return Stop, ctrl.Result{RequeueAfter: DatabaseInitializationRequeueDelay}, err
-=======
 			Reason:  ReasonCompleted,
 			Message: errMessage,
 		})
 		return r.updateStatus(ctx, database, DatabaseInitializationRequeueDelay)
->>>>>>> 6ced8c6d
 	}
 
 	if !finished {
@@ -172,9 +139,6 @@
 			string(DatabaseInitializing),
 			fmt.Sprintf("Tenant creation operation is not completed, operationID: %s", operationID),
 		)
-<<<<<<< HEAD
-		return Stop, ctrl.Result{RequeueAfter: DatabaseInitializationRequeueDelay}, nil
-=======
 		meta.SetStatusCondition(&database.Status.Conditions, metav1.Condition{
 			Type:    CreateDatabaseOperationCondition,
 			Status:  metav1.ConditionUnknown,
@@ -182,7 +146,6 @@
 			Message: operationID,
 		})
 		return r.updateStatus(ctx, database, DatabaseInitializationRequeueDelay)
->>>>>>> 6ced8c6d
 	}
 
 	r.Recorder.Event(
@@ -298,19 +261,11 @@
 		return Stop, ctrl.Result{RequeueAfter: DefaultRequeueDelay}, err
 	}
 	ydbOpts := ydb.MergeOptions(ydb.WithCredentials(creds), tlsOptions)
-<<<<<<< HEAD
-
-	if meta.IsStatusConditionFalse(database.Status.Conditions, CreateDatabaseOperationCondition) {
-		return r.checkCreateDatabaseOperation(ctx, database, tenant, ydbOpts)
-	}
-
-=======
 
 	if meta.IsStatusConditionPresentAndEqual(database.Status.Conditions, CreateDatabaseOperationCondition, metav1.ConditionUnknown) {
 		return r.checkCreateDatabaseOperation(ctx, database, tenant, ydbOpts)
 	}
 
->>>>>>> 6ced8c6d
 	response, err := tenant.CreateDatabase(ctx, ydbOpts)
 	if err != nil {
 		r.Recorder.Event(
@@ -328,11 +283,7 @@
 			database,
 			corev1.EventTypeWarning,
 			"InitializingFailed",
-<<<<<<< HEAD
-			fmt.Sprintf("Failed %s: %s", tenant.Path, err),
-=======
 			fmt.Sprintf("Error checking operation for tenant %s: %s", tenant.Path, err),
->>>>>>> 6ced8c6d
 		)
 		return Stop, ctrl.Result{RequeueAfter: DatabaseInitializationRequeueDelay}, err
 	}
@@ -346,22 +297,18 @@
 		)
 		meta.SetStatusCondition(&database.Status.Conditions, metav1.Condition{
 			Type:    CreateDatabaseOperationCondition,
-<<<<<<< HEAD
-			Status:  metav1.ConditionFalse,
-=======
 			Status:  metav1.ConditionUnknown,
->>>>>>> 6ced8c6d
 			Reason:  ReasonInProgress,
 			Message: operationID,
 		})
 		return r.updateStatus(ctx, database, DatabaseInitializationRequeueDelay)
 	}
-
 	r.Recorder.Event(
 		database,
 		corev1.EventTypeNormal,
 		string(DatabaseInitializing),
 		fmt.Sprintf("Tenant %s created", tenant.Path),
 	)
+
 	return r.setInitDatabaseCompleted(ctx, database, "Database initialized successfully")
 }