--- conflicted
+++ resolved
@@ -15,11 +15,7 @@
 	ctrl "sigs.k8s.io/controller-runtime"
 	"sigs.k8s.io/controller-runtime/pkg/builder"
 	"sigs.k8s.io/controller-runtime/pkg/client"
-<<<<<<< HEAD
 	"sigs.k8s.io/controller-runtime/pkg/handler"
-=======
-	"sigs.k8s.io/controller-runtime/pkg/event"
->>>>>>> efe34031
 	"sigs.k8s.io/controller-runtime/pkg/log"
 	"sigs.k8s.io/controller-runtime/pkg/predicate"
 	"sigs.k8s.io/controller-runtime/pkg/reconcile"
@@ -82,32 +78,8 @@
 	return result, err
 }
 
-<<<<<<< HEAD
 // Create FieldIndexer to usage for List requests in Reconcile
 func createFieldIndexers(mgr ctrl.Manager) error {
-=======
-func ignoreDeletionPredicate() predicate.Predicate {
-	return predicate.Funcs{
-		UpdateFunc: func(e event.UpdateEvent) bool {
-			generationChanged := e.ObjectOld.GetGeneration() != e.ObjectNew.GetGeneration()
-			annotationsChanged := !annotations.CompareYdbTechAnnotations(e.ObjectOld.GetAnnotations(), e.ObjectNew.GetAnnotations())
-			_, isService := e.ObjectOld.(*corev1.Service)
-
-			return generationChanged || annotationsChanged || isService
-		},
-		DeleteFunc: func(e event.DeleteEvent) bool {
-			// Evaluates to false if the object has been confirmed deleted.
-			return !e.DeleteStateUnknown
-		},
-	}
-}
-
-// SetupWithManager sets up the controller with the Manager.
-func (r *Reconciler) SetupWithManager(mgr ctrl.Manager) error {
-	r.Recorder = mgr.GetEventRecorderFor(DatabaseKind)
-
-	controller := ctrl.NewControllerManagedBy(mgr)
->>>>>>> efe34031
 	if err := mgr.GetFieldIndexer().IndexField(
 		context.Background(),
 		&v1alpha1.RemoteDatabaseNodeSet{},
@@ -120,11 +92,7 @@
 				return nil
 			}
 			// ...make sure it's a Database...
-<<<<<<< HEAD
 			if owner.APIVersion != v1alpha1.GroupVersion.String() || owner.Kind != DatabaseKind {
-=======
-			if owner.APIVersion != ydbv1alpha1.GroupVersion.String() || owner.Kind != DatabaseKind {
->>>>>>> efe34031
 				return nil
 			}
 
@@ -146,11 +114,7 @@
 				return nil
 			}
 			// ...make sure it's a Database...
-<<<<<<< HEAD
 			if owner.APIVersion != v1alpha1.GroupVersion.String() || owner.Kind != DatabaseKind {
-=======
-			if owner.APIVersion != ydbv1alpha1.GroupVersion.String() || owner.Kind != DatabaseKind {
->>>>>>> efe34031
 				return nil
 			}
 
@@ -189,17 +153,10 @@
 	}
 
 	return controller.
-<<<<<<< HEAD
 		For(&v1alpha1.Database{}).
-=======
-		For(&ydbv1alpha1.Database{}).
-		Owns(&ydbv1alpha1.RemoteDatabaseNodeSet{}).
-		Owns(&ydbv1alpha1.DatabaseNodeSet{}).
-		Owns(&corev1.Service{}).
->>>>>>> efe34031
-		Owns(&appsv1.StatefulSet{}).
 		Owns(&v1alpha1.RemoteDatabaseNodeSet{}).
 		Owns(&v1alpha1.DatabaseNodeSet{}).
+		Owns(&appsv1.StatefulSet{}).
 		Owns(&corev1.ConfigMap{}).
 		Owns(&corev1.Service{}).
 		Watches(
