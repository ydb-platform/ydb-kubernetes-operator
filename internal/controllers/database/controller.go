package database

import (
	"context"

	"github.com/go-logr/logr"
	appsv1 "k8s.io/api/apps/v1"
	corev1 "k8s.io/api/core/v1"
	"k8s.io/apimachinery/pkg/api/errors"
	metav1 "k8s.io/apimachinery/pkg/apis/meta/v1"
	"k8s.io/apimachinery/pkg/runtime"
	"k8s.io/client-go/rest"
	"k8s.io/client-go/tools/record"
	ctrl "sigs.k8s.io/controller-runtime"
	"sigs.k8s.io/controller-runtime/pkg/client"
	"sigs.k8s.io/controller-runtime/pkg/client/apiutil"
	"sigs.k8s.io/controller-runtime/pkg/event"
	"sigs.k8s.io/controller-runtime/pkg/log"
	"sigs.k8s.io/controller-runtime/pkg/predicate"

	ydbv1alpha1 "github.com/ydb-platform/ydb-kubernetes-operator/api/v1alpha1"
	"github.com/ydb-platform/ydb-kubernetes-operator/internal/annotations"
	. "github.com/ydb-platform/ydb-kubernetes-operator/internal/controllers/constants" //nolint:revive,stylecheck
)

// Reconciler reconciles a Database object
type Reconciler struct {
	client.Client
	Scheme   *runtime.Scheme
	Config   *rest.Config
	Recorder record.EventRecorder
	Log      logr.Logger
}

//+kubebuilder:rbac:groups=ydb.tech,resources=databases,verbs=get;list;watch;create;update;patch;delete
//+kubebuilder:rbac:groups=ydb.tech,resources=databases/status,verbs=get;update;patch
//+kubebuilder:rbac:groups=ydb.tech,resources=databases/finalizers,verbs=update
//+kubebuilder:rbac:groups=ydb.tech,resources=databasenodesets,verbs=get;list;watch;create;update;patch;delete
//+kubebuilder:rbac:groups=ydb.tech,resources=databasenodesets/status,verbs=get;update;patch
//+kubebuilder:rbac:groups=ydb.tech,resources=databasenodesets/finalizers,verbs=update
//+kubebuilder:rbac:groups=core,resources=services,verbs=get;list;watch;create;update;patch;delete
//+kubebuilder:rbac:groups=core,resources=services/status,verbs=get;update;patch
//+kubebuilder:rbac:groups=core,resources=services/finalizers,verbs=get;list;watch
//+kubebuilder:rbac:groups=core,resources=configmaps,verbs=get;list;watch;create;update;patch;delete
//+kubebuilder:rbac:groups=core,resources=configmaps/status,verbs=get;update;patch
//+kubebuilder:rbac:groups=apps,resources=secrets,verbs=get;list;watch;create;update;patch;delete
//+kubebuilder:rbac:groups=apps,resources=secrets/status,verbs=get;update;patch
//+kubebuilder:rbac:groups=apps,resources=statefulsets,verbs=get;list;watch;create;update;patch;delete
//+kubebuilder:rbac:groups=apps,resources=statefulsets/status,verbs=get;update;patch
//+kubebuilder:rbac:groups=apps,resources=statefulsets/finalizers,verbs=get;list;watch

// Reconcile is part of the main kubernetes reconciliation loop which aims to
// move the current state of the cluster closer to the desired state.
func (r *Reconciler) Reconcile(ctx context.Context, req ctrl.Request) (ctrl.Result, error) {
	r.Log = log.FromContext(ctx)

	resource := &ydbv1alpha1.Database{}
	err := r.Get(ctx, req.NamespacedName, resource)
	if err != nil {
		if errors.IsNotFound(err) {
			r.Log.Info("Database resource not found")
			return ctrl.Result{Requeue: false}, nil
		}
		r.Log.Error(err, "unexpected Get error")
		return ctrl.Result{RequeueAfter: DefaultRequeueDelay}, err
	}
	result, err := r.Sync(ctx, resource)
	if err != nil {
		r.Log.Error(err, "unexpected Sync error")
	}

	return result, err
}

func ignoreDeletionPredicate() predicate.Predicate {
	return predicate.Funcs{
		UpdateFunc: func(e event.UpdateEvent) bool {
			generationChanged := e.ObjectOld.GetGeneration() != e.ObjectNew.GetGeneration()
			annotationsChanged := !annotations.CompareYdbTechAnnotations(e.ObjectOld.GetAnnotations(), e.ObjectNew.GetAnnotations())
			_, isService := e.ObjectOld.(*corev1.Service)

			return generationChanged || annotationsChanged || isService
		},
		DeleteFunc: func(e event.DeleteEvent) bool {
			// Evaluates to false if the object has been confirmed deleted.
			return !e.DeleteStateUnknown
		},
	}
}

// SetupWithManager sets up the controller with the Manager.
func (r *Reconciler) SetupWithManager(mgr ctrl.Manager) error {
<<<<<<< HEAD
	r.Recorder = mgr.GetEventRecorderFor(DatabaseKind)

	controller := ctrl.NewControllerManagedBy(mgr)
=======
	resource := &ydbv1alpha1.Database{}
	resourceGVK, err := apiutil.GVKForObject(resource, r.Scheme)
	if err != nil {
		r.Log.Error(err, "does not recognize GVK for resource")
		return err
	}

	r.Recorder = mgr.GetEventRecorderFor(resourceGVK.Kind)
	controller := ctrl.NewControllerManagedBy(mgr).For(resource)
>>>>>>> 78d8e32b
	if err := mgr.GetFieldIndexer().IndexField(
		context.Background(),
		&ydbv1alpha1.RemoteDatabaseNodeSet{},
		OwnerControllerKey,
		func(obj client.Object) []string {
			// grab the RemoteDatabaseNodeSet object, extract the owner...
			remoteDatabaseNodeSet := obj.(*ydbv1alpha1.RemoteDatabaseNodeSet)
			owner := metav1.GetControllerOf(remoteDatabaseNodeSet)
			if owner == nil {
				return nil
			}
			// ...make sure it's a Database...
<<<<<<< HEAD
			if owner.APIVersion != ydbv1alpha1.GroupVersion.String() || owner.Kind != DatabaseKind {
=======
			if owner.APIVersion != ydbv1alpha1.GroupVersion.String() || owner.Kind != resourceGVK.Kind {
>>>>>>> 78d8e32b
				return nil
			}

			// ...and if so, return it
			return []string{owner.Name}
		}); err != nil {
		return err
	}
	if err := mgr.GetFieldIndexer().IndexField(
		context.Background(),
		&ydbv1alpha1.DatabaseNodeSet{},
		OwnerControllerKey,
		func(obj client.Object) []string {
			// grab the DatabaseNodeSet object, extract the owner...
			databaseNodeSet := obj.(*ydbv1alpha1.DatabaseNodeSet)
			owner := metav1.GetControllerOf(databaseNodeSet)
			if owner == nil {
				return nil
			}
			// ...make sure it's a Database...
<<<<<<< HEAD
			if owner.APIVersion != ydbv1alpha1.GroupVersion.String() || owner.Kind != DatabaseKind {
=======
			if owner.APIVersion != ydbv1alpha1.GroupVersion.String() || owner.Kind != resourceGVK.Kind {
>>>>>>> 78d8e32b
				return nil
			}

			// ...and if so, return it
			return []string{owner.Name}
		}); err != nil {
		return err
	}

	return controller.
<<<<<<< HEAD
		For(&ydbv1alpha1.Database{}).
=======
>>>>>>> 78d8e32b
		Owns(&ydbv1alpha1.RemoteDatabaseNodeSet{}).
		Owns(&ydbv1alpha1.DatabaseNodeSet{}).
		Owns(&corev1.Service{}).
		Owns(&appsv1.StatefulSet{}).
		Owns(&corev1.ConfigMap{}).
		WithEventFilter(ignoreDeletionPredicate()).
		Complete(r)
}<|MERGE_RESOLUTION|>--- conflicted
+++ resolved
@@ -13,7 +13,6 @@
 	"k8s.io/client-go/tools/record"
 	ctrl "sigs.k8s.io/controller-runtime"
 	"sigs.k8s.io/controller-runtime/pkg/client"
-	"sigs.k8s.io/controller-runtime/pkg/client/apiutil"
 	"sigs.k8s.io/controller-runtime/pkg/event"
 	"sigs.k8s.io/controller-runtime/pkg/log"
 	"sigs.k8s.io/controller-runtime/pkg/predicate"
@@ -90,21 +89,9 @@
 
 // SetupWithManager sets up the controller with the Manager.
 func (r *Reconciler) SetupWithManager(mgr ctrl.Manager) error {
-<<<<<<< HEAD
 	r.Recorder = mgr.GetEventRecorderFor(DatabaseKind)
 
 	controller := ctrl.NewControllerManagedBy(mgr)
-=======
-	resource := &ydbv1alpha1.Database{}
-	resourceGVK, err := apiutil.GVKForObject(resource, r.Scheme)
-	if err != nil {
-		r.Log.Error(err, "does not recognize GVK for resource")
-		return err
-	}
-
-	r.Recorder = mgr.GetEventRecorderFor(resourceGVK.Kind)
-	controller := ctrl.NewControllerManagedBy(mgr).For(resource)
->>>>>>> 78d8e32b
 	if err := mgr.GetFieldIndexer().IndexField(
 		context.Background(),
 		&ydbv1alpha1.RemoteDatabaseNodeSet{},
@@ -117,11 +104,7 @@
 				return nil
 			}
 			// ...make sure it's a Database...
-<<<<<<< HEAD
 			if owner.APIVersion != ydbv1alpha1.GroupVersion.String() || owner.Kind != DatabaseKind {
-=======
-			if owner.APIVersion != ydbv1alpha1.GroupVersion.String() || owner.Kind != resourceGVK.Kind {
->>>>>>> 78d8e32b
 				return nil
 			}
 
@@ -142,11 +125,7 @@
 				return nil
 			}
 			// ...make sure it's a Database...
-<<<<<<< HEAD
 			if owner.APIVersion != ydbv1alpha1.GroupVersion.String() || owner.Kind != DatabaseKind {
-=======
-			if owner.APIVersion != ydbv1alpha1.GroupVersion.String() || owner.Kind != resourceGVK.Kind {
->>>>>>> 78d8e32b
 				return nil
 			}
 
@@ -157,10 +136,7 @@
 	}
 
 	return controller.
-<<<<<<< HEAD
 		For(&ydbv1alpha1.Database{}).
-=======
->>>>>>> 78d8e32b
 		Owns(&ydbv1alpha1.RemoteDatabaseNodeSet{}).
 		Owns(&ydbv1alpha1.DatabaseNodeSet{}).
 		Owns(&corev1.Service{}).
