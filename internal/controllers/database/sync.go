--- conflicted
+++ resolved
@@ -130,11 +130,7 @@
 	ctx context.Context,
 	database *resources.DatabaseBuilder,
 ) (bool, ctrl.Result, error) {
-<<<<<<< HEAD
-	r.Log.Info("running step waitForDatabaseNodeSetToReadye")
-=======
 	r.Log.Info("running step waitForDatabaseNodeSetToReady")
->>>>>>> efe34031
 
 	if database.Status.State == DatabasePreparing {
 		r.Recorder.Event(
@@ -189,12 +185,8 @@
 		}
 
 		if nodeSetStatus != DatabaseNodeSetReady {
-<<<<<<< HEAD
-			eventMessage := fmt.Sprintf("Waiting %s with name %s for Ready state , current: %s",
-=======
 			eventMessage := fmt.Sprintf(
 				"Waiting %s with name %s for Ready state , current: %s",
->>>>>>> efe34031
 				nodeSetKind,
 				nodeSetName,
 				nodeSetStatus,
@@ -503,11 +495,7 @@
 	if err := r.List(ctx, databaseNodeSets,
 		client.InNamespace(database.Namespace),
 		client.MatchingFields{
-<<<<<<< HEAD
 			OwnerControllerField: database.Name,
-=======
-			OwnerControllerKey: database.Name,
->>>>>>> efe34031
 		},
 	); err != nil {
 		r.Recorder.Event(
@@ -557,11 +545,7 @@
 	if err := r.List(ctx, remoteDatabaseNodeSets,
 		client.InNamespace(database.Namespace),
 		client.MatchingFields{
-<<<<<<< HEAD
 			OwnerControllerField: database.Name,
-=======
-			OwnerControllerKey: database.Name,
->>>>>>> efe34031
 		},
 	); err != nil {
 		r.Recorder.Event(
@@ -616,10 +600,6 @@
 	database *resources.DatabaseBuilder,
 ) (bool, ctrl.Result, error) {
 	r.Log.Info("running step handlePauseResume")
-<<<<<<< HEAD
-
-=======
->>>>>>> efe34031
 	if database.Status.State == DatabaseReady && database.Spec.Pause {
 		r.Log.Info("`pause: true` was noticed, moving Database to state `Paused`")
 		meta.SetStatusCondition(&database.Status.Conditions, metav1.Condition{
@@ -679,12 +659,8 @@
 func (r *Reconciler) checkDatabaseFrozen(
 	database *resources.DatabaseBuilder,
 ) (bool, ctrl.Result) {
-<<<<<<< HEAD
 	r.Log.Info("running step checkDatabaseFrozen")
 
-=======
-	r.Log.Info("running step checkStorageFrozen")
->>>>>>> efe34031
 	if !database.Spec.OperatorSync {
 		r.Log.Info("`operatorSync: false` is set, no further steps will be run")
 		return Stop, ctrl.Result{}
