--- conflicted
+++ resolved
@@ -391,7 +391,6 @@
 	}
 
 	oldStatus := databaseCr.Status.State
-<<<<<<< HEAD
 	if oldStatus != database.Status.State {
 		databaseCr.Status.State = database.Status.State
 		databaseCr.Status.Conditions = database.Status.Conditions
@@ -405,30 +404,12 @@
 			)
 			return Stop, ctrl.Result{RequeueAfter: DefaultRequeueDelay}, err
 		}
-=======
-	databaseCr.Status.State = database.Status.State
-	databaseCr.Status.Conditions = database.Status.Conditions
-
-	err = r.Status().Update(ctx, databaseCr)
-	if err != nil {
->>>>>>> 71162c04
 		r.Recorder.Event(
 			database,
 			corev1.EventTypeNormal,
 			"StatusChanged",
 			fmt.Sprintf("Database moved from %s to %s", oldStatus, databaseCr.Status.State),
 		)
-<<<<<<< HEAD
-=======
-		return Stop, ctrl.Result{RequeueAfter: DefaultRequeueDelay}, err
-	} else if oldStatus != databaseCr.Status.State {
-		r.Recorder.Event(
-			databaseCr,
-			corev1.EventTypeNormal,
-			"StatusChanged",
-			fmt.Sprintf("Database moved from %s to %s", oldStatus, databaseCr.Status.State),
-		)
->>>>>>> 71162c04
 	}
 
 	return Stop, ctrl.Result{RequeueAfter: StatusUpdateRequeueDelay}, nil
@@ -444,11 +425,7 @@
 	if err := r.List(ctx, databaseNodeSets,
 		client.InNamespace(database.Namespace),
 		client.MatchingFields{
-<<<<<<< HEAD
 			OwnerControllerField: database.Name,
-=======
-			OwnerControllerKey: database.Name,
->>>>>>> 71162c04
 		},
 	); err != nil {
 		r.Recorder.Event(
@@ -498,11 +475,7 @@
 	if err := r.List(ctx, remoteDatabaseNodeSets,
 		client.InNamespace(database.Namespace),
 		client.MatchingFields{
-<<<<<<< HEAD
 			OwnerControllerField: database.Name,
-=======
-			OwnerControllerKey: database.Name,
->>>>>>> 71162c04
 		},
 	); err != nil {
 		r.Recorder.Event(
@@ -605,26 +578,14 @@
 		return result, err
 	}
 
-<<<<<<< HEAD
-	stop, result, err = r.handleTenantCreation(ctx, database, auth)
-	if stop {
-		return result, err
-	}
-
-=======
->>>>>>> 71162c04
 	return ctrl.Result{}, nil
 }
 
 func (r *Reconciler) checkDatabaseFrozen(
 	database *resources.DatabaseBuilder,
 ) (bool, ctrl.Result) {
-<<<<<<< HEAD
 	r.Log.Info("running step checkDatabaseFrozen")
 
-=======
-	r.Log.Info("running step checkStorageFrozen")
->>>>>>> 71162c04
 	if !database.Spec.OperatorSync {
 		r.Log.Info("`operatorSync: false` is set, no further steps will be run")
 		return Stop, ctrl.Result{}
