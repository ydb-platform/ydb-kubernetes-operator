--- conflicted
+++ resolved
@@ -464,10 +464,6 @@
 					Namespace: testobjects.YdbNamespace,
 				}, &foundConfigMap)).Should(Succeed())
 
-<<<<<<< HEAD
-=======
-				logf.Log.Info("remoteResources", "status", foundRemoteStorageNodeSet.Status.RemoteResources)
->>>>>>> d9edaebc
 				for idx := range foundRemoteStorageNodeSet.Status.RemoteResources {
 					remoteResource := foundRemoteStorageNodeSet.Status.RemoteResources[idx]
 					if resources.EqualRemoteResourceWithObject(
