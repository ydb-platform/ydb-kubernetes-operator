--- conflicted
+++ resolved
@@ -15,17 +15,6 @@
 	DatabaseNodeSetKind       = "DatabaseNodeSet"
 	RemoteDatabaseNodeSetKind = "RemoteDatabaseNodeSet"
 
-<<<<<<< HEAD
-	StoragePausedCondition             = "StoragePaused"
-	StorageInitializedCondition        = "StorageReady"
-	DatabasePausedCondition            = "DatabasePaused"
-	DatabaseTenantInitializedCondition = "TenantInitialized"
-
-	NodeSetPreparingCondition     = "NodeSetPreparing"
-	NodeSetProvisioningCondition  = "NodeSetProvisioning"
-	NodeSetReadyCondition         = "NodeSetReady"
-	NodeSetPausedCondition        = "NodeSetPaused"
-=======
 	// For backward compatibility
 	OldStorageInitializedCondition  = "StorageReady"
 	OldDatabaseInitializedCondition = "TenantInitialized"
@@ -36,7 +25,6 @@
 	DatabasePausedCondition       = "DatabasePaused"
 	DatabaseInitializedCondition  = "DatabaseInitialized"
 	DatabaseNodeSetReadyCondition = "DatabaseNodeSetReady"
->>>>>>> d9edaebc
 	RemoteResourceSyncedCondition = "ResourceSynced"
 
 	Stop     = true
