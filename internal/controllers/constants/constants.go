package constants

import "time"

type (
	ClusterState        string
	RemoteResourceState string
)

const (
	StorageKind               = "Storage"
	StorageNodeSetKind        = "StorageNodeSet"
	RemoteStorageNodeSetKind  = "RemoteStorageNodeSet"
	DatabaseKind              = "Database"
	DatabaseNodeSetKind       = "DatabaseNodeSet"
	RemoteDatabaseNodeSetKind = "RemoteDatabaseNodeSet"

	// For backward compatibility
	OldStorageInitializedCondition  = "StorageReady"
	OldDatabaseInitializedCondition = "TenantInitialized"

	StoragePreparedCondition    = "StoragePrepared"
	StorageInitializedCondition = "StorageInitialized"
	StorageProvisionedCondition = "StorageProvisioned"
	StoragePausedCondition      = "StoragePaused"
	StorageReadyCondition       = "StorageReady"

	DatabasePreparedCondition        = "DatabasePrepared"
	DatabaseInitializedCondition     = "DatabaseInitialized"
	DatabaseProvisionedCondition     = "DatabaseProvisioned"
	DatabasePausedCondition          = "DatabasePaused"
	DatabaseReadyCondition           = "DatabaseReady"
	CreateDatabaseOperationCondition = "CreateDatabaseOperation"
<<<<<<< HEAD
	ReplaceConfigOperationCondition  = "ReplaceConfigOperation"
=======
>>>>>>> 6ced8c6d

	NodeSetPreparedCondition    = "NodeSetPrepared"
	NodeSetProvisionedCondition = "NodeSetProvisioned"
	NodeSetReadyCondition       = "NodeSetReady"
	NodeSetPausedCondition      = "NodeSetPaused"

	ConfigurationSyncedCondition  = "ConfigurationSynced"
	RemoteResourceSyncedCondition = "ResourceSynced"
	Stop                          = true
	Continue                      = false

	ReasonInProgress  = "InProgress"
	ReasonNotRequired = "NotRequired"
	ReasonCompleted   = "Completed"
	ReasonFailed      = "Failed"

	DefaultRequeueDelay                = 10 * time.Second
	StatusUpdateRequeueDelay           = 1 * time.Second
	ReplaceConfigOperationRequeueDelay = 15 * time.Second
	SelfCheckRequeueDelay              = 30 * time.Second
	StorageInitializationRequeueDelay  = 30 * time.Second
	DatabaseInitializationRequeueDelay = 30 * time.Second

	DatabasePending      ClusterState = "Pending"
	DatabasePreparing    ClusterState = "Preparing"
	DatabaseProvisioning ClusterState = "Provisioning"
	DatabaseInitializing ClusterState = "Initializing"
	DatabaseReady        ClusterState = "Ready"
	DatabasePaused       ClusterState = "Paused"

	DatabaseNodeSetPending      ClusterState = "Pending"
	DatabaseNodeSetPreparing    ClusterState = "Preparing"
	DatabaseNodeSetProvisioning ClusterState = "Provisioning"
	DatabaseNodeSetReady        ClusterState = "Ready"
	DatabaseNodeSetPaused       ClusterState = "Paused"

	StoragePending      ClusterState = "Pending"
	StoragePreparing    ClusterState = "Preparing"
	StorageProvisioning ClusterState = "Provisioning"
	StorageInitializing ClusterState = "Initializing"
	StorageReady        ClusterState = "Ready"
	StoragePaused       ClusterState = "Paused"

	StorageNodeSetPending      ClusterState = "Pending"
	StorageNodeSetPreparing    ClusterState = "Preparing"
	StorageNodeSetProvisioning ClusterState = "Provisioning"
	StorageNodeSetReady        ClusterState = "Ready"
	StorageNodeSetPaused       ClusterState = "Paused"

	ResourceSyncPending RemoteResourceState = "Pending"
	ResourceSyncSuccess RemoteResourceState = "Synced"

	StorageAwaitRequeueDelay        = 30 * time.Second
	SharedDatabaseAwaitRequeueDelay = 30 * time.Second

	OwnerControllerField = ".metadata.controller"
	DatabaseRefField     = ".spec.databaseRef.name"
	StorageRefField      = ".spec.storageRef.name"
	SecretField          = ".spec.secrets"
)<|MERGE_RESOLUTION|>--- conflicted
+++ resolved
@@ -25,26 +25,25 @@
 	StoragePausedCondition      = "StoragePaused"
 	StorageReadyCondition       = "StorageReady"
 
-	DatabasePreparedCondition        = "DatabasePrepared"
-	DatabaseInitializedCondition     = "DatabaseInitialized"
-	DatabaseProvisionedCondition     = "DatabaseProvisioned"
-	DatabasePausedCondition          = "DatabasePaused"
-	DatabaseReadyCondition           = "DatabaseReady"
-	CreateDatabaseOperationCondition = "CreateDatabaseOperation"
-<<<<<<< HEAD
-	ReplaceConfigOperationCondition  = "ReplaceConfigOperation"
-=======
->>>>>>> 6ced8c6d
+	DatabasePreparedCondition    = "DatabasePrepared"
+	DatabaseInitializedCondition = "DatabaseInitialized"
+	DatabaseProvisionedCondition = "DatabaseProvisioned"
+	DatabasePausedCondition      = "DatabasePaused"
+	DatabaseReadyCondition       = "DatabaseReady"
 
 	NodeSetPreparedCondition    = "NodeSetPrepared"
 	NodeSetProvisionedCondition = "NodeSetProvisioned"
 	NodeSetReadyCondition       = "NodeSetReady"
 	NodeSetPausedCondition      = "NodeSetPaused"
 
+	CreateDatabaseOperationCondition = "CreateDatabaseOperation"
+	ReplaceConfigOperationCondition  = "ReplaceConfigOperation"
+
 	ConfigurationSyncedCondition  = "ConfigurationSynced"
 	RemoteResourceSyncedCondition = "ResourceSynced"
-	Stop                          = true
-	Continue                      = false
+
+	Stop     = true
+	Continue = false
 
 	ReasonInProgress  = "InProgress"
 	ReasonNotRequired = "NotRequired"
