package storage

import (
	"context"
	"fmt"
	"reflect"
	"time"

	"github.com/ydb-platform/ydb-go-genproto/protos/Ydb_Monitoring"
	appsv1 "k8s.io/api/apps/v1"
	corev1 "k8s.io/api/core/v1"
	"k8s.io/apimachinery/pkg/api/errors"
	"k8s.io/apimachinery/pkg/api/meta"
	"k8s.io/apimachinery/pkg/types"
	ctrl "sigs.k8s.io/controller-runtime"
	"sigs.k8s.io/controller-runtime/pkg/client"
	"sigs.k8s.io/controller-runtime/pkg/controller/controllerutil"

	ydbCredentials "github.com/ydb-platform/ydb-go-sdk/v3/credentials"
	ydbv1alpha1 "github.com/ydb-platform/ydb-kubernetes-operator/api/v1alpha1"
	"github.com/ydb-platform/ydb-kubernetes-operator/internal/healthcheck"
	"github.com/ydb-platform/ydb-kubernetes-operator/internal/labels"
	"github.com/ydb-platform/ydb-kubernetes-operator/internal/resources"
)

const (
	Pending      ClusterState = "Pending"
	Preparing    ClusterState = "Preparing"
	Provisioning ClusterState = "Provisioning"
	Initializing ClusterState = "Initializing"
	Ready        ClusterState = "Ready"

	DefaultRequeueDelay               = 10 * time.Second
	StatusUpdateRequeueDelay          = 1 * time.Second
	SelfCheckRequeueDelay             = 30 * time.Second
	StorageInitializationRequeueDelay = 5 * time.Second

	ReasonInProgress  = "InProgress"
	ReasonNotRequired = "NotRequired"
	ReasonCompleted   = "Completed"

	StorageInitializedCondition        = "StorageReady"
	StorageInitializedReasonInProgress = ReasonInProgress
	StorageInitializedReasonCompleted  = ReasonCompleted

	Stop     = true
	Continue = false
<<<<<<< HEAD

	DefaulRootUsername = "root"
	DefaulRootPassword = ""

	annotationSkipInitialization = "ydb.tech/skip-initialization"
=======
>>>>>>> 44ac9a15
)

type ClusterState string

func (r *Reconciler) Sync(ctx context.Context, cr *ydbv1alpha1.Storage) (ctrl.Result, error) {
	var stop bool
	var result ctrl.Result
	var err error

	storage := resources.NewCluster(cr)
	storage.SetStatusOnFirstReconcile()

	stop, result, err = r.handleResourcesSync(ctx, &storage)
	if stop {
		return result, err
	}

	if !meta.IsStatusConditionTrue(storage.Status.Conditions, StorageInitializedCondition) {
		stop, result, err = r.setInitialStatus(ctx, &storage)
		if stop {
			return result, err
		}
		stop, result, err = r.waitForStatefulSetToScale(ctx, &storage)
		if stop {
			return result, err
		}
		stop, result, err = r.runSelfCheck(ctx, &storage, false)
		if stop {
			return result, err
		}
		stop, result, err = r.initializeStorage(ctx, &storage)
		if stop {
			return result, err
		}
	}

	_, result, err = r.runSelfCheck(ctx, &storage, false)
	return result, err
}

func (r *Reconciler) waitForStatefulSetToScale(
	ctx context.Context,
	storage *resources.StorageClusterBuilder,
) (bool, ctrl.Result, error) {
	r.Log.Info("running step waitForStatefulSetToScale for Storage")

	if storage.Status.State == string(Preparing) {
		msg := fmt.Sprintf("Starting to track number of running storage pods, expected: %d", storage.Spec.Nodes)
		r.Recorder.Event(storage, corev1.EventTypeNormal, string(Provisioning), msg)
		storage.Status.State = string(Provisioning)
		return r.setState(ctx, storage)
	}

	found := &appsv1.StatefulSet{}
	err := r.Get(ctx, types.NamespacedName{
		Name:      storage.Name,
		Namespace: storage.Namespace,
	}, found)
	if err != nil {
		if errors.IsNotFound(err) {
			return Stop, ctrl.Result{RequeueAfter: DefaultRequeueDelay}, nil
		}
		r.Recorder.Event(
			storage,
			corev1.EventTypeNormal,
			"Syncing",
			fmt.Sprintf("Failed to get StatefulSets: %s", err),
		)
		return Stop, ctrl.Result{RequeueAfter: DefaultRequeueDelay}, err
	}

	podLabels := labels.Common(storage.Name, make(map[string]string))
	podLabels.Merge(map[string]string{
		labels.ComponentKey: labels.StorageComponent,
	})

	matchingLabels := client.MatchingLabels{}
	for k, v := range podLabels {
		matchingLabels[k] = v
	}

	podList := &corev1.PodList{}
	opts := []client.ListOption{
		client.InNamespace(storage.Namespace),
		matchingLabels,
	}

	err = r.List(ctx, podList, opts...)
	if err != nil {
		r.Recorder.Event(
			storage,
			corev1.EventTypeNormal,
			"Syncing",
			fmt.Sprintf("Failed to list cluster pods: %s", err),
		)
		return Stop, ctrl.Result{RequeueAfter: DefaultRequeueDelay}, err
	}

	runningPods := 0
	for _, e := range podList.Items {
		if e.Status.Phase == "Running" {
			runningPods++
		}
	}

	if runningPods != int(storage.Spec.Nodes) {
		msg := fmt.Sprintf("Waiting for number of running storage pods to match expected: %d != %d", runningPods, storage.Spec.Nodes)
		r.Recorder.Event(storage, corev1.EventTypeNormal, string(Provisioning), msg)
		return Stop, ctrl.Result{RequeueAfter: DefaultRequeueDelay}, nil
	}

	return Continue, ctrl.Result{Requeue: false}, nil
}

func (r *Reconciler) handleResourcesSync(
	ctx context.Context,
	storage *resources.StorageClusterBuilder,
) (bool, ctrl.Result, error) {
	r.Log.Info("running step handleResourcesSync")

	for _, builder := range storage.GetResourceBuilders(r.Config) {
		newResource := builder.Placeholder(storage)

		result, err := resources.CreateOrUpdateIgnoreStatus(ctx, r.Client, newResource, func() error {
			var err error

			err = builder.Build(newResource)
			if err != nil {
				r.Recorder.Event(
					storage,
					corev1.EventTypeWarning,
					"ProvisioningFailed",
					fmt.Sprintf("Failed building resources: %s", err),
				)
				return err
			}
			err = ctrl.SetControllerReference(storage.Unwrap(), newResource, r.Scheme)
			if err != nil {
				r.Recorder.Event(
					storage,
					corev1.EventTypeWarning,
					"ProvisioningFailed",
					fmt.Sprintf("Error setting controller reference for resource: %s", err),
				)
				return err
			}

			return nil
		})

		eventMessage := fmt.Sprintf(
			"Resource: %s, Namespace: %s, Name: %s",
			reflect.TypeOf(newResource),
			newResource.GetNamespace(),
			newResource.GetName(),
		)
		if err != nil {
			r.Recorder.Event(
				storage,
				corev1.EventTypeWarning,
				"ProvisioningFailed",
				eventMessage+fmt.Sprintf(", failed to sync, error: %s", err),
			)
			return Stop, ctrl.Result{RequeueAfter: DefaultRequeueDelay}, err
		} else if result == controllerutil.OperationResultCreated || result == controllerutil.OperationResultUpdated {
			r.Recorder.Event(
				storage,
				corev1.EventTypeNormal,
				string(Provisioning),
				eventMessage+fmt.Sprintf(", changed, result: %s", result),
			)
		}
	}
	r.Log.Info("resource sync complete")
	return Continue, ctrl.Result{Requeue: false}, nil
}

func (r *Reconciler) runSelfCheck(
	ctx context.Context,
	storage *resources.StorageClusterBuilder,
	waitForGoodResultWithoutIssues bool,
) (bool, ctrl.Result, error) {
	credentials, err := r.getAuthCredentials(ctx, storage)
	if err != nil {
		r.Log.Error(err, "Error connecting to YDB storage %s", storage.Name)
		return Stop, ctrl.Result{RequeueAfter: SelfCheckRequeueDelay}, err
	}

	result, err := healthcheck.GetSelfCheckResult(ctx, storage, credentials)
	if err != nil {
		r.Log.Error(err, "GetSelfCheckResult error")
		return Stop, ctrl.Result{RequeueAfter: SelfCheckRequeueDelay}, err
	}

	eventType := corev1.EventTypeNormal
	if result.SelfCheckResult != Ydb_Monitoring.SelfCheck_GOOD {
		eventType = corev1.EventTypeWarning
	}

	r.Recorder.Event(
		storage,
		eventType,
		"SelfCheck",
		fmt.Sprintf("SelfCheck result: %s, issues found: %d", result.SelfCheckResult.String(), len(result.IssueLog)),
	)

	if waitForGoodResultWithoutIssues && result.SelfCheckResult.String() != "GOOD" {
		return Stop, ctrl.Result{RequeueAfter: SelfCheckRequeueDelay}, err
	}
	return Continue, ctrl.Result{Requeue: false}, nil
}

func (r *Reconciler) setState(
	ctx context.Context,
	storage *resources.StorageClusterBuilder,
) (bool, ctrl.Result, error) {
	storageCr := &ydbv1alpha1.Storage{}
	err := r.Get(ctx, client.ObjectKey{
		Namespace: storage.Namespace,
		Name:      storage.Name,
	}, storageCr)
	if err != nil {
		r.Recorder.Event(storageCr, corev1.EventTypeWarning, "ControllerError", "Failed fetching CR before status update")
		return Stop, ctrl.Result{RequeueAfter: DefaultRequeueDelay}, err
	}

	oldStatus := storageCr.Status.State
	storageCr.Status.State = storage.Status.State
	storageCr.Status.Conditions = storage.Status.Conditions

	err = r.Status().Update(ctx, storageCr)
	if err != nil {
		r.Recorder.Event(storageCr, corev1.EventTypeWarning, "ControllerError", fmt.Sprintf("Failed setting status: %s", err))
		return Stop, ctrl.Result{RequeueAfter: DefaultRequeueDelay}, err
	} else if oldStatus != storage.Status.State {
		r.Recorder.Event(
			storageCr,
			corev1.EventTypeNormal,
			"StatusChanged",
			fmt.Sprintf("Storage moved from %s to %s", oldStatus, storage.Status.State),
		)
	}

	return Stop, ctrl.Result{RequeueAfter: StatusUpdateRequeueDelay}, nil
}

// getCredentials
func (r *Reconciler) getAuthCredentials(
	ctx context.Context,
	storage *resources.StorageClusterBuilder,
) (ydbCredentials.Credentials, error) {
	switch auth := storage.Spec.Auth; {
	case auth.AccessToken != nil:
		token, err := r.getSecretKey(
			ctx,
			storage.Namespace,
			auth.AccessToken.SecretKeyRef,
		)
		if err != nil {
			return nil, err
		}
		return ydbCredentials.NewAccessTokenCredentials(token), nil
	case auth.StaticCredentials != nil:
		endpoint := storage.GetGRPCEndpointWithProto()
		opts := resources.GetStorageGRPCOptions(storage.Storage)
		username := auth.StaticCredentials.Username
		password := DefaulRootPassword
		if auth.StaticCredentials.SecretKeyRef != nil {
			var err error
			password, err = r.getSecretKey(
				ctx,
				storage.Namespace,
				auth.StaticCredentials.SecretKeyRef,
			)
			if err != nil {
				return nil, err
			}
		}
		return ydbCredentials.NewStaticCredentials(username, password, endpoint, opts...), nil
	default:
		return ydbCredentials.NewAnonymousCredentials(), nil
	}
}

// getSecretKeyRef
func (r *Reconciler) getSecretKey(
	ctx context.Context,
	namespace string,
	secretKeyRef *corev1.SecretKeySelector,
) (string, error) {
	secret := &corev1.Secret{}
	err := r.Get(ctx, types.NamespacedName{
		Name:      secretKeyRef.Name,
		Namespace: namespace,
	}, secret)
	if err != nil {
		return "", err
	}
	secretVal, exist := secret.Data[secretKeyRef.Key]
	if !exist {
		return "", fmt.Errorf(
			"key %s does not exist in secretData %s",
			secretKeyRef.Key,
			secretKeyRef.Name,
		)
	}
	return string(secretVal), nil
}<|MERGE_RESOLUTION|>--- conflicted
+++ resolved
@@ -17,6 +17,7 @@
 	"sigs.k8s.io/controller-runtime/pkg/controller/controllerutil"
 
 	ydbCredentials "github.com/ydb-platform/ydb-go-sdk/v3/credentials"
+	"github.com/ydb-platform/ydb-kubernetes-operator/api/v1alpha1"
 	ydbv1alpha1 "github.com/ydb-platform/ydb-kubernetes-operator/api/v1alpha1"
 	"github.com/ydb-platform/ydb-kubernetes-operator/internal/healthcheck"
 	"github.com/ydb-platform/ydb-kubernetes-operator/internal/labels"
@@ -45,14 +46,8 @@
 
 	Stop     = true
 	Continue = false
-<<<<<<< HEAD
-
-	DefaulRootUsername = "root"
-	DefaulRootPassword = ""
 
 	annotationSkipInitialization = "ydb.tech/skip-initialization"
-=======
->>>>>>> 44ac9a15
 )
 
 type ClusterState string
@@ -299,7 +294,6 @@
 	return Stop, ctrl.Result{RequeueAfter: StatusUpdateRequeueDelay}, nil
 }
 
-// getCredentials
 func (r *Reconciler) getAuthCredentials(
 	ctx context.Context,
 	storage *resources.StorageClusterBuilder,
@@ -317,9 +311,9 @@
 		return ydbCredentials.NewAccessTokenCredentials(token), nil
 	case auth.StaticCredentials != nil:
 		endpoint := storage.GetGRPCEndpointWithProto()
-		opts := resources.GetStorageGRPCOptions(storage.Storage)
+		opts := resources.GetGRPCDialOptions(storage.Storage)
 		username := auth.StaticCredentials.Username
-		password := DefaulRootPassword
+		password := v1alpha1.DefaultRootPassword
 		if auth.StaticCredentials.SecretKeyRef != nil {
 			var err error
 			password, err = r.getSecretKey(
@@ -337,7 +331,6 @@
 	}
 }
 
-// getSecretKeyRef
 func (r *Reconciler) getSecretKey(
 	ctx context.Context,
 	namespace string,
