package storage

import (
	"context"
	"fmt"
	"reflect"
	"time"

	"github.com/ydb-platform/ydb-go-genproto/protos/Ydb_Monitoring"
	appsv1 "k8s.io/api/apps/v1"
	corev1 "k8s.io/api/core/v1"
	"k8s.io/apimachinery/pkg/api/errors"
	"k8s.io/apimachinery/pkg/api/meta"
	"k8s.io/apimachinery/pkg/types"
	ctrl "sigs.k8s.io/controller-runtime"
	"sigs.k8s.io/controller-runtime/pkg/client"
	"sigs.k8s.io/controller-runtime/pkg/controller/controllerutil"

	ydbv1alpha1 "github.com/ydb-platform/ydb-kubernetes-operator/api/v1alpha1"
	"github.com/ydb-platform/ydb-kubernetes-operator/internal/healthcheck"
	"github.com/ydb-platform/ydb-kubernetes-operator/internal/labels"
	"github.com/ydb-platform/ydb-kubernetes-operator/internal/resources"
)

const (
	Pending      ClusterState = "Pending"
	Preparing    ClusterState = "Preparing"
	Provisioning ClusterState = "Provisioning"
	Initializing ClusterState = "Initializing"
	Ready        ClusterState = "Ready"

	DefaultRequeueDelay               = 10 * time.Second
	StatusUpdateRequeueDelay          = 1 * time.Second
	SelfCheckRequeueDelay             = 30 * time.Second
	StorageInitializationRequeueDelay = 5 * time.Second

	ReasonInProgress  = "InProgress"
	ReasonNotRequired = "NotRequired"
	ReasonCompleted   = "Completed"

<<<<<<< HEAD
	InitStorageStepCondition        = "InitStorageStep"
	InitStorageStepReasonInProgress = ReasonInProgress
	InitStorageStepReasonCompleted  = ReasonCompleted

	StorageReadyCondition        = "StorageReady"
	StorageReadyReasonInProgress = ReasonInProgress
	StorageReadyReasonCompleted  = ReasonCompleted
=======
	StorageInitializedCondition        = "StorageReady"
	StorageInitializedReasonInProgress = ReasonInProgress
	StorageInitializedReasonCompleted  = ReasonCompleted
>>>>>>> 9ecd3520

	Stop     = true
	Continue = false
)

type ClusterState string

func (r *Reconciler) Sync(ctx context.Context, cr *ydbv1alpha1.Storage) (ctrl.Result, error) {
	var stop bool
	var result ctrl.Result
	var err error

	storage := resources.NewCluster(cr)
	storage.SetStatusOnFirstReconcile()

	stop, result, err = r.handleResourcesSync(ctx, &storage)
	if stop {
		return result, err
	}

	if !meta.IsStatusConditionTrue(storage.Status.Conditions, StorageReadyCondition) {
		stop, result, err = r.setInitialStatus(ctx, &storage)
		if stop {
			return result, err
		}
		stop, result, err = r.waitForStatefulSetToScale(ctx, &storage)
		if stop {
			return result, err
		}
		stop, result, err = r.runSelfCheck(ctx, &storage, false)
		if stop {
			return result, err
		}
		stop, result, err = r.initializeStorage(ctx, &storage)
		if stop {
			return result, err
		}
	}

	_, result, err = r.runSelfCheck(ctx, &storage, false)
	return result, err
}

func (r *Reconciler) waitForStatefulSetToScale(
	ctx context.Context,
	storage *resources.StorageClusterBuilder,
) (bool, ctrl.Result, error) {
	r.Log.Info("running step waitForStatefulSetToScale for Storage")

	if storage.Status.State == string(Preparing) {
		msg := fmt.Sprintf("Starting to track number of running storage pods, expected: %d", storage.Spec.Nodes)
		r.Recorder.Event(storage, corev1.EventTypeNormal, string(Provisioning), msg)
		storage.Status.State = string(Provisioning)
		return r.setState(ctx, storage)
	}

	found := &appsv1.StatefulSet{}
	err := r.Get(ctx, types.NamespacedName{
		Name:      storage.Name,
		Namespace: storage.Namespace,
	}, found)
	if err != nil {
		if errors.IsNotFound(err) {
			return Stop, ctrl.Result{RequeueAfter: DefaultRequeueDelay}, nil
		}
		r.Recorder.Event(
			storage,
			corev1.EventTypeNormal,
			"Syncing",
			fmt.Sprintf("Failed to get StatefulSets: %s", err),
		)
		return Stop, ctrl.Result{RequeueAfter: DefaultRequeueDelay}, err
	}

	podLabels := labels.Common(storage.Name, make(map[string]string))
	podLabels.Merge(map[string]string{
		labels.ComponentKey: labels.StorageComponent,
	})

	matchingLabels := client.MatchingLabels{}
	for k, v := range podLabels {
		matchingLabels[k] = v
	}

	podList := &corev1.PodList{}
	opts := []client.ListOption{
		client.InNamespace(storage.Namespace),
		matchingLabels,
	}

	err = r.List(ctx, podList, opts...)
	if err != nil {
		r.Recorder.Event(
			storage,
			corev1.EventTypeNormal,
			"Syncing",
			fmt.Sprintf("Failed to list cluster pods: %s", err),
		)
		return Stop, ctrl.Result{RequeueAfter: DefaultRequeueDelay}, err
	}

	runningPods := 0
	for _, e := range podList.Items {
		if e.Status.Phase == "Running" {
			runningPods++
		}
	}

	if runningPods != int(storage.Spec.Nodes) {
		msg := fmt.Sprintf("Waiting for number of running storage pods to match expected: %d != %d", runningPods, storage.Spec.Nodes)
		r.Recorder.Event(storage, corev1.EventTypeNormal, string(Provisioning), msg)
		return Stop, ctrl.Result{RequeueAfter: DefaultRequeueDelay}, nil
	}

	return Continue, ctrl.Result{Requeue: false}, nil
}

func (r *Reconciler) handleResourcesSync(
	ctx context.Context,
	storage *resources.StorageClusterBuilder,
) (bool, ctrl.Result, error) {
	r.Log.Info("running step handleResourcesSync")

	for _, builder := range storage.GetResourceBuilders(r.Config) {
		newResource := builder.Placeholder(storage)

		result, err := resources.CreateOrUpdateIgnoreStatus(ctx, r.Client, newResource, func() error {
			var err error

			err = builder.Build(newResource)
			if err != nil {
				r.Recorder.Event(
					storage,
					corev1.EventTypeWarning,
					"ProvisioningFailed",
					fmt.Sprintf("Failed building resources: %s", err),
				)
				return err
			}
			err = ctrl.SetControllerReference(storage.Unwrap(), newResource, r.Scheme)
			if err != nil {
				r.Recorder.Event(
					storage,
					corev1.EventTypeWarning,
					"ProvisioningFailed",
					fmt.Sprintf("Error setting controller reference for resource: %s", err),
				)
				return err
			}

			return nil
		})

		eventMessage := fmt.Sprintf(
			"Resource: %s, Namespace: %s, Name: %s",
			reflect.TypeOf(newResource),
			newResource.GetNamespace(),
			newResource.GetName(),
		)
		if err != nil {
			r.Recorder.Event(
				storage,
				corev1.EventTypeWarning,
				"ProvisioningFailed",
				eventMessage+fmt.Sprintf(", failed to sync, error: %s", err),
			)
			return Stop, ctrl.Result{RequeueAfter: DefaultRequeueDelay}, err
		} else if result == controllerutil.OperationResultCreated || result == controllerutil.OperationResultUpdated {
			r.Recorder.Event(
				storage,
				corev1.EventTypeNormal,
				string(Provisioning),
				eventMessage+fmt.Sprintf(", changed, result: %s", result),
			)
		}
	}
	r.Log.Info("resource sync complete")
	return Continue, ctrl.Result{Requeue: false}, nil
}

func (r *Reconciler) runSelfCheck(
	ctx context.Context,
	storage *resources.StorageClusterBuilder,
	waitForGoodResultWithoutIssues bool,
) (bool, ctrl.Result, error) {
	r.Log.Info("running step runSelfCheck")
	result, err := healthcheck.GetSelfCheckResult(ctx, storage)
	if err != nil {
		r.Log.Error(err, "GetSelfCheckResult error")
		return Stop, ctrl.Result{RequeueAfter: SelfCheckRequeueDelay}, err
	}

	eventType := corev1.EventTypeNormal
	if result.SelfCheckResult != Ydb_Monitoring.SelfCheck_GOOD {
		eventType = corev1.EventTypeWarning
	}

	r.Recorder.Event(
		storage,
		eventType,
		"SelfCheck",
		fmt.Sprintf("SelfCheck result: %s, issues found: %d", result.SelfCheckResult.String(), len(result.IssueLog)),
	)

	if waitForGoodResultWithoutIssues && result.SelfCheckResult.String() != "GOOD" {
		return Stop, ctrl.Result{RequeueAfter: SelfCheckRequeueDelay}, err
	}
	return Continue, ctrl.Result{Requeue: false}, nil
}

func (r *Reconciler) setState(
	ctx context.Context,
	storage *resources.StorageClusterBuilder,
) (bool, ctrl.Result, error) {
	storageCr := &ydbv1alpha1.Storage{}
	err := r.Get(ctx, client.ObjectKey{
		Namespace: storage.Namespace,
		Name:      storage.Name,
	}, storageCr)
	if err != nil {
		r.Recorder.Event(storageCr, corev1.EventTypeWarning, "ControllerError", "Failed fetching CR before status update")
		return Stop, ctrl.Result{RequeueAfter: DefaultRequeueDelay}, err
	}

	oldStatus := storageCr.Status.State
	storageCr.Status.State = storage.Status.State
	storageCr.Status.Conditions = storage.Status.Conditions

	err = r.Status().Update(ctx, storageCr)
	if err != nil {
		r.Recorder.Event(storageCr, corev1.EventTypeWarning, "ControllerError", fmt.Sprintf("Failed setting status: %s", err))
		return Stop, ctrl.Result{RequeueAfter: DefaultRequeueDelay}, err
<<<<<<< HEAD
	} else {
		if oldStatus != storage.Status.State {
			r.Recorder.Event(
				storageCr,
				corev1.EventTypeNormal,
				"StatusChanged",
				fmt.Sprintf("Storage moved from %s to %s", oldStatus, storage.Status.State),
			)
		}
=======
	} else if oldStatus != storage.Status.State {
		r.Recorder.Event(
			storageCr,
			corev1.EventTypeNormal,
			"StatusChanged",
			fmt.Sprintf("Storage moved from %s to %s", oldStatus, storage.Status.State),
		)
>>>>>>> 9ecd3520
	}

	return Stop, ctrl.Result{RequeueAfter: StatusUpdateRequeueDelay}, nil
}<|MERGE_RESOLUTION|>--- conflicted
+++ resolved
@@ -38,19 +38,9 @@
 	ReasonNotRequired = "NotRequired"
 	ReasonCompleted   = "Completed"
 
-<<<<<<< HEAD
-	InitStorageStepCondition        = "InitStorageStep"
-	InitStorageStepReasonInProgress = ReasonInProgress
-	InitStorageStepReasonCompleted  = ReasonCompleted
-
-	StorageReadyCondition        = "StorageReady"
-	StorageReadyReasonInProgress = ReasonInProgress
-	StorageReadyReasonCompleted  = ReasonCompleted
-=======
 	StorageInitializedCondition        = "StorageReady"
 	StorageInitializedReasonInProgress = ReasonInProgress
 	StorageInitializedReasonCompleted  = ReasonCompleted
->>>>>>> 9ecd3520
 
 	Stop     = true
 	Continue = false
@@ -71,7 +61,7 @@
 		return result, err
 	}
 
-	if !meta.IsStatusConditionTrue(storage.Status.Conditions, StorageReadyCondition) {
+	if !meta.IsStatusConditionTrue(storage.Status.Conditions, StorageInitializedCondition) {
 		stop, result, err = r.setInitialStatus(ctx, &storage)
 		if stop {
 			return result, err
@@ -283,17 +273,6 @@
 	if err != nil {
 		r.Recorder.Event(storageCr, corev1.EventTypeWarning, "ControllerError", fmt.Sprintf("Failed setting status: %s", err))
 		return Stop, ctrl.Result{RequeueAfter: DefaultRequeueDelay}, err
-<<<<<<< HEAD
-	} else {
-		if oldStatus != storage.Status.State {
-			r.Recorder.Event(
-				storageCr,
-				corev1.EventTypeNormal,
-				"StatusChanged",
-				fmt.Sprintf("Storage moved from %s to %s", oldStatus, storage.Status.State),
-			)
-		}
-=======
 	} else if oldStatus != storage.Status.State {
 		r.Recorder.Event(
 			storageCr,
@@ -301,7 +280,6 @@
 			"StatusChanged",
 			fmt.Sprintf("Storage moved from %s to %s", oldStatus, storage.Status.State),
 		)
->>>>>>> 9ecd3520
 	}
 
 	return Stop, ctrl.Result{RequeueAfter: StatusUpdateRequeueDelay}, nil
