package resources

import (
	"errors"
	"fmt"

	corev1 "k8s.io/api/core/v1"
	"k8s.io/apimachinery/pkg/api/meta"
	metav1 "k8s.io/apimachinery/pkg/apis/meta/v1"
	"k8s.io/apimachinery/pkg/runtime"
	"sigs.k8s.io/controller-runtime/pkg/client"
	"sigs.k8s.io/controller-runtime/pkg/client/apiutil"

	api "github.com/ydb-platform/ydb-kubernetes-operator/api/v1alpha1"
	ydbannotations "github.com/ydb-platform/ydb-kubernetes-operator/internal/annotations"
	. "github.com/ydb-platform/ydb-kubernetes-operator/internal/controllers/constants" //nolint:revive,stylecheck
)

type RemoteDatabaseNodeSetBuilder struct {
	client.Object

	Name        string
	Labels      map[string]string
	Annotations map[string]string

	DatabaseNodeSetSpec api.DatabaseNodeSetSpec
}

type RemoteDatabaseNodeSetResource struct {
	*api.RemoteDatabaseNodeSet
}

func (b *RemoteDatabaseNodeSetBuilder) Build(obj client.Object) error {
	dns, ok := obj.(*api.RemoteDatabaseNodeSet)
	if !ok {
		return errors.New("failed to cast to RemoteDatabaseNodeSet object")
	}

	if dns.ObjectMeta.Name == "" {
		dns.ObjectMeta.Name = b.Name
	}
	dns.ObjectMeta.Namespace = b.GetNamespace()

	dns.ObjectMeta.Labels = b.Labels
	dns.ObjectMeta.Annotations = b.Annotations

	dns.Spec = b.DatabaseNodeSetSpec

	return nil
}

func (b *RemoteDatabaseNodeSetBuilder) Placeholder(cr client.Object) client.Object {
	return &api.RemoteDatabaseNodeSet{
		ObjectMeta: metav1.ObjectMeta{
			Name:      b.Name,
			Namespace: cr.GetNamespace(),
		},
	}
}

func (b *RemoteDatabaseNodeSetResource) GetResourceBuilders() []ResourceBuilder {
	var resourceBuilders []ResourceBuilder

	nodeSetAnnotations := CopyDict(b.Annotations)
	delete(nodeSetAnnotations, ydbannotations.LastAppliedAnnotation)

	resourceBuilders = append(resourceBuilders,
		&DatabaseNodeSetBuilder{
			Object: b,

			Name:        b.Name,
			Labels:      b.Labels,
			Annotations: nodeSetAnnotations,

			DatabaseNodeSetSpec: b.Spec,
		},
	)

	return resourceBuilders
}

func NewRemoteDatabaseNodeSet(remoteDatabaseNodeSet *api.RemoteDatabaseNodeSet) RemoteDatabaseNodeSetResource {
	crRemoteDatabaseNodeSet := remoteDatabaseNodeSet.DeepCopy()

	return RemoteDatabaseNodeSetResource{RemoteDatabaseNodeSet: crRemoteDatabaseNodeSet}
}

func (b *RemoteDatabaseNodeSetResource) GetRemoteObjects(
	scheme *runtime.Scheme,
) []client.Object {
	remoteObjects := []client.Object{}

	// sync Secrets
	for _, secret := range b.Spec.Secrets {
		remoteObjects = append(remoteObjects,
			&corev1.Secret{
				ObjectMeta: metav1.ObjectMeta{
					Name:      secret.Name,
					Namespace: b.Namespace,
				},
			})
	}

	// sync ConfigMap
	remoteObjects = append(remoteObjects,
		&corev1.ConfigMap{
			ObjectMeta: metav1.ObjectMeta{
				Name:      b.Spec.DatabaseRef.Name,
				Namespace: b.Namespace,
			},
		})

	// sync Services
	remoteObjects = append(remoteObjects,
		&corev1.Service{
			ObjectMeta: metav1.ObjectMeta{
				Name:      fmt.Sprintf(GRPCServiceNameFormat, b.Spec.DatabaseRef.Name),
				Namespace: b.Namespace,
			},
		},
		&corev1.Service{
			ObjectMeta: metav1.ObjectMeta{
				Name:      fmt.Sprintf(InterconnectServiceNameFormat, b.Spec.DatabaseRef.Name),
				Namespace: b.Namespace,
			},
		},
		&corev1.Service{
			ObjectMeta: metav1.ObjectMeta{
				Name:      fmt.Sprintf(StatusServiceNameFormat, b.Spec.DatabaseRef.Name),
				Namespace: b.Namespace,
			},
		},
	)
	if b.Spec.Datastreams != nil && b.Spec.Datastreams.Enabled {
		remoteObjects = append(remoteObjects,
			&corev1.Secret{
				ObjectMeta: metav1.ObjectMeta{
					Name:      fmt.Sprintf(DatastreamsServiceNameFormat, b.Spec.DatabaseRef.Name),
					Namespace: b.Namespace,
				},
			})
	}

	for _, remoteObj := range remoteObjects {
		remoteObjGVK, _ := apiutil.GVKForObject(remoteObj, scheme)
		remoteObj.GetObjectKind().SetGroupVersionKind(remoteObjGVK)
	}

	return remoteObjects
}

func (b *RemoteDatabaseNodeSetResource) SetPrimaryResourceAnnotations(obj client.Object) {
	annotations := make(map[string]string)
	for key, value := range obj.GetAnnotations() {
		annotations[key] = value
	}

	if _, exist := annotations[ydbannotations.PrimaryResourceDatabaseAnnotation]; !exist {
		annotations[ydbannotations.PrimaryResourceDatabaseAnnotation] = b.Spec.DatabaseRef.Name
	}

	obj.SetAnnotations(annotations)
}

func (b *RemoteDatabaseNodeSetResource) UnsetPrimaryResourceAnnotations(obj client.Object) {
	annotations := make(map[string]string)
	for key, value := range obj.GetAnnotations() {
		if key != annotations[ydbannotations.PrimaryResourceDatabaseAnnotation] {
			annotations[key] = value
		}
	}
	obj.SetAnnotations(annotations)
}

func (b *RemoteDatabaseNodeSetResource) CreateRemoteResourceStatus(
	remoteObj client.Object,
) {
	b.Status.RemoteResources = append(
		b.Status.RemoteResources,
		api.RemoteResource{
			Group:      remoteObj.GetObjectKind().GroupVersionKind().Group,
			Version:    remoteObj.GetObjectKind().GroupVersionKind().Version,
			Kind:       remoteObj.GetObjectKind().GroupVersionKind().Kind,
			Name:       remoteObj.GetName(),
			State:      ResourceSyncPending,
			Conditions: []metav1.Condition{},
		},
	)
	meta.SetStatusCondition(
		&b.Status.RemoteResources[len(b.Status.RemoteResources)-1].Conditions,
		metav1.Condition{
			Type:   RemoteResourceSyncedCondition,
			Status: "Unknown",
			Reason: ReasonInProgress,
		},
	)
}

func (b *RemoteDatabaseNodeSetResource) UpdateRemoteResourceStatus(
	remoteResource *api.RemoteResource,
	status metav1.ConditionStatus,
	resourceVersion string,
) {
	if status == metav1.ConditionFalse {
		meta.SetStatusCondition(&remoteResource.Conditions,
			metav1.Condition{
				Type:    RemoteResourceSyncedCondition,
				Status:  metav1.ConditionFalse,
				Reason:  ReasonInProgress,
				Message: fmt.Sprintf("Failed to sync remoteObject to resourceVersion %s", resourceVersion),
			})
		remoteResource.State = ResourceSyncPending
	}

	if status == metav1.ConditionTrue {
		meta.SetStatusCondition(&remoteResource.Conditions,
			metav1.Condition{
				Type:    RemoteResourceSyncedCondition,
				Status:  metav1.ConditionTrue,
				Reason:  ReasonCompleted,
<<<<<<< HEAD
				Message: fmt.Sprintf("Sucessfully synced remoteObject to resourceVersion %s", resourceVersion),
=======
				Message: fmt.Sprintf("Successfully synced remoteObject to resourceVersion %s", resourceVersion),
>>>>>>> d9edaebc
			})
		remoteResource.State = ResourceSyncSuccess
	}
}

func (b *RemoteDatabaseNodeSetResource) RemoveRemoteResourceStatus(remoteObj client.Object) {
	var idxRemoteObj int
	for idx := range b.Status.RemoteResources {
		if EqualRemoteResourceWithObject(&b.Status.RemoteResources[idx], remoteObj) {
			idxRemoteObj = idx
			break
		}
	}
	b.Status.RemoteResources = append(
		b.Status.RemoteResources[:idxRemoteObj],
		b.Status.RemoteResources[idxRemoteObj+1:]...,
	)
}<|MERGE_RESOLUTION|>--- conflicted
+++ resolved
@@ -218,11 +218,7 @@
 				Type:    RemoteResourceSyncedCondition,
 				Status:  metav1.ConditionTrue,
 				Reason:  ReasonCompleted,
-<<<<<<< HEAD
-				Message: fmt.Sprintf("Sucessfully synced remoteObject to resourceVersion %s", resourceVersion),
-=======
 				Message: fmt.Sprintf("Successfully synced remoteObject to resourceVersion %s", resourceVersion),
->>>>>>> d9edaebc
 			})
 		remoteResource.State = ResourceSyncSuccess
 	}
