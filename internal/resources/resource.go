package resources

import (
	"context"
	"crypto/sha256"
	"encoding/hex"
	"errors"
	"fmt"

	"github.com/banzaicloud/k8s-objectmatcher/patch"
	"github.com/golang-jwt/jwt/v4"
	ydb "github.com/ydb-platform/ydb-go-sdk/v3"
	ydbCredentials "github.com/ydb-platform/ydb-go-sdk/v3/credentials"
	appsv1 "k8s.io/api/apps/v1"
	corev1 "k8s.io/api/core/v1"
	apierrors "k8s.io/apimachinery/pkg/api/errors"
	metav1 "k8s.io/apimachinery/pkg/apis/meta/v1"
	"k8s.io/apimachinery/pkg/apis/meta/v1/unstructured"
	"k8s.io/apimachinery/pkg/runtime"
	"k8s.io/apimachinery/pkg/runtime/schema"
	"k8s.io/client-go/rest"
	"k8s.io/kubectl/pkg/scheme"
	ctrl "sigs.k8s.io/controller-runtime"
	"sigs.k8s.io/controller-runtime/pkg/client"
	ctrlutil "sigs.k8s.io/controller-runtime/pkg/controller/controllerutil"

	api "github.com/ydb-platform/ydb-kubernetes-operator/api/v1alpha1"
	"github.com/ydb-platform/ydb-kubernetes-operator/internal/annotations"
	"github.com/ydb-platform/ydb-kubernetes-operator/internal/connection"
)

const (
	GRPCServiceNameFormat         = "%s-grpc"
	InterconnectServiceNameFormat = "%s-interconnect"
	StatusServiceNameFormat       = "%s-status"
	DatastreamsServiceNameFormat  = "%s-datastreams"

	grpcTLSVolumeName         = "grpc-tls-volume"
	interconnectTLSVolumeName = "interconnect-tls-volume"
	datastreamsTLSVolumeName  = "datastreams-tls-volume"
	statusTLSVolumeName       = "status-tls-volume"
	statusOriginTLSVolumeName = "status-origin-tls-volume"

	grpcTLSVolumeMountPath         = "/tls/grpc"
	interconnectTLSVolumeMountPath = "/tls/interconnect"
	datastreamsTLSVolumeMountPath  = "/tls/datastreams"
	statusTLSVolumeMountPath       = "/tls/status"
	statusOriginTLSVolumeMountPath = "/tls/status-origin"

	InitJobNameFormat             = "%s-blobstorage-init"
	OperatorTokenSecretNameFormat = "%s-operator-token"
	EncryptionKeyConfigNameFormat = "%s-encryption-key"

	systemCertsVolumeName   = "init-main-shared-certs-volume"
	localCertsVolumeName    = "init-main-shared-source-dir-volume"
	operatorTokenVolumeName = "operator-token-volume"

	wellKnownDirForAdditionalSecrets        = "/opt/ydb/secrets"
	wellKnownDirForAdditionalVolumes        = "/opt/ydb/volumes"
	wellKnownNameForOperatorToken           = "token-file"
	wellKnownNameForTLSCertificateAuthority = "ca.crt"
	wellKnownNameForTLSCertificate          = "tls.crt"
	wellKnownNameForTLSPrivateKey           = "tls.key"
	wellKnownNameForEncryptionKeySecret     = "key"

	caBundleEnvName         = "CA_BUNDLE"
	caBundleFileName        = "userCABundle.crt"
	caCertificatesFileName  = "ca-certificates.crt"
	updateCACertificatesBin = "update-ca-certificates"
	statusBundleFileName    = "web.pem"

	localCertsDir  = "/usr/local/share/ca-certificates"
	systemCertsDir = "/etc/ssl/certs"

	encryptionKeyConfigVolumeName = "encryption-config"
	encryptionKeySecretVolumeName = "encryption-key"
)

type ResourceBuilder interface {
	Placeholder(cr client.Object) client.Object
	Build(client.Object) error
}

var (
	annotator  = patch.NewAnnotator(annotations.LastApplied)
	patchMaker = patch.NewPatchMaker(annotator)
)

var CreateOrUpdate = ctrl.CreateOrUpdate

func mutate(f ctrlutil.MutateFn, key client.ObjectKey, obj client.Object) error {
	if err := f(); err != nil {
		return err
	}
	newKey := client.ObjectKeyFromObject(obj)
	if key.String() != newKey.String() {
		return fmt.Errorf("MutateFn cannot mutate object name and/or object namespace")
	}
	return nil
}

type IgnoreChangesFunction func(oldObj, newObj runtime.Object) bool

func DoNotIgnoreChanges() IgnoreChangesFunction {
	return func(oldObj, newObj runtime.Object) bool {
		return false
	}
}

func tryProcessNonExistingObject(
	ctx context.Context,
	c client.Client,
	obj client.Object,
	f ctrlutil.MutateFn,
	shouldIgnoreChange IgnoreChangesFunction,
) (bool, ctrlutil.OperationResult, error) {
	key := client.ObjectKeyFromObject(obj)

	err := c.Get(ctx, key, obj)

	if err == nil {
		return true, ctrlutil.OperationResultNone, nil
	}

	if !apierrors.IsNotFound(err) {
		return false, ctrlutil.OperationResultNone, err
	}

	// Object did not exist, but the creation of new
	// object is not needed (e.g. paused Storage)
	if shouldIgnoreChange(nil, obj) {
		return false, ctrlutil.OperationResultNone, nil
	}

	if err := mutate(f, key, obj); err != nil {
		return false, ctrlutil.OperationResultNone, err
	}

	if err := annotator.SetLastAppliedAnnotation(obj); err != nil {
		return false, ctrlutil.OperationResultNone, err
	}

	if err := c.Create(ctx, obj); err != nil {
		return false, ctrlutil.OperationResultNone, err
	}

	return false, ctrlutil.OperationResultCreated, nil
}

func CreateOrUpdateOrMaybeIgnore(
	ctx context.Context,
	c client.Client,
	obj client.Object,
	f ctrlutil.MutateFn,
	shouldIgnoreChange IgnoreChangesFunction,
) (ctrlutil.OperationResult, error) {
	objectExisted, opResult, err := tryProcessNonExistingObject(ctx, c, obj, f, shouldIgnoreChange)

	if !objectExisted {
		return opResult, err
	}

	key := client.ObjectKeyFromObject(obj)
	existing := obj.DeepCopyObject()
	if err := mutate(f, key, obj); err != nil {
		return ctrlutil.OperationResultNone, err
	}

	if shouldIgnoreChange(existing, obj) {
		return ctrlutil.OperationResultNone, nil
	}

	// Prevent updating selectorLabels for StatefulSet
	if updated, ok := obj.(*appsv1.StatefulSet); ok {
		existingMatchLabels := CopyDict(existing.(*appsv1.StatefulSet).Spec.Selector.MatchLabels)
		updatedMatchLabels := CopyDict(updated.Spec.Selector.MatchLabels)
		if !CompareMaps(updatedMatchLabels, existingMatchLabels) {
			obj.(*appsv1.StatefulSet).Spec.Selector.MatchLabels = existingMatchLabels
		}
	}

	changed, err := CheckObjectUpdatedIgnoreStatus(existing, obj)
	if err != nil || !changed {
		return ctrlutil.OperationResultNone, err
	}
	if err := annotator.SetLastAppliedAnnotation(obj); err != nil {
		return ctrlutil.OperationResultNone, err
	}
	if err := c.Update(ctx, obj); err != nil {
		return ctrlutil.OperationResultNone, err
	}
	return ctrlutil.OperationResultUpdated, nil
}

func CheckObjectUpdatedIgnoreStatus(current, updated runtime.Object) (bool, error) {
	opts := []patch.CalculateOption{
		patch.IgnoreStatusFields(),
	}
	if _, ok := updated.(*appsv1.StatefulSet); ok {
		opts = append(opts, patch.IgnoreVolumeClaimTemplateTypeMetaAndStatus())
	}
	patchResult, err := patchMaker.Calculate(current, updated, opts...)
	if err != nil {
		return false, err
	}
	return !patchResult.IsEmpty(), nil
}

func CopyDict(src map[string]string) map[string]string {
	dst := make(map[string]string, len(src))
	for k, v := range src {
		dst[k] = v
	}
	return dst
}

func CreateResource(obj client.Object) client.Object {
	createdObj := obj.DeepCopyObject().(client.Object)

	// Remove or reset fields
	createdObj.SetResourceVersion("")
	createdObj.SetCreationTimestamp(metav1.Time{})
	createdObj.SetUID("")
	createdObj.SetOwnerReferences([]metav1.OwnerReference{})
	createdObj.SetFinalizers([]string{})
	createdObj.SetManagedFields([]metav1.ManagedFieldsEntry{})

	if svc, ok := createdObj.(*corev1.Service); ok {
		svc.Spec.ClusterIP = ""
		svc.Spec.ClusterIPs = nil
	}

	// Set remoteResourceVersion annotation
	SetRemoteResourceVersionAnnotation(createdObj, obj.GetResourceVersion())

	return createdObj
}

func UpdateResource(oldObj, newObj client.Object) client.Object {
	updatedObj := newObj.DeepCopyObject().(client.Object)

	// Save current fields
	updatedObj.SetResourceVersion(oldObj.GetResourceVersion())
	updatedObj.SetCreationTimestamp(oldObj.GetCreationTimestamp())
	updatedObj.SetUID(oldObj.GetUID())
	updatedObj.SetOwnerReferences(oldObj.GetOwnerReferences())
	updatedObj.SetFinalizers(oldObj.GetFinalizers())
	updatedObj.SetManagedFields(oldObj.GetManagedFields())

	// Specific fields to save for Service object
	if svc, ok := updatedObj.(*corev1.Service); ok {
		svc.Spec.ClusterIP = oldObj.(*corev1.Service).Spec.ClusterIP
		svc.Spec.ClusterIPs = append([]string{}, oldObj.(*corev1.Service).Spec.ClusterIPs...)
	}

	// Copy primaryResource annotations
	CopyPrimaryResourceObjectAnnotation(updatedObj, oldObj.GetAnnotations())

	// Set remoteResourceVersion annotation
	SetRemoteResourceVersionAnnotation(updatedObj, newObj.GetResourceVersion())

	return updatedObj
}

func CopyPrimaryResourceObjectAnnotation(obj client.Object, oldAnnotations map[string]string) {
	an := CopyDict(obj.GetAnnotations())
	for key, value := range oldAnnotations {
		if key == annotations.PrimaryResourceDatabase ||
			key == annotations.PrimaryResourceStorage {
			an[key] = value
		}
	}
	obj.SetAnnotations(an)
}

func SetRemoteResourceVersionAnnotation(obj client.Object, resourceVersion string) {
	an := make(map[string]string)
	for key, value := range obj.GetAnnotations() {
		an[key] = value
	}
	an[annotations.RemoteResourceVersion] = resourceVersion
	obj.SetAnnotations(an)
}

func ConvertRemoteResourceToObject(remoteResource api.RemoteResource, namespace string) (client.Object, error) {
	// Create an unstructured object
	obj := &unstructured.Unstructured{
		Object: map[string]interface{}{
			"apiVersion": remoteResource.Version,
			"group":      remoteResource.Group,
			"kind":       remoteResource.Kind,
			"metadata": map[string]interface{}{
				"name":      remoteResource.Name,
				"namespace": namespace,
			},
		},
	}

	// Convert unstructured object to runtime.Object
	var runtimeObj runtime.Object
	runtimeObj, err := scheme.Scheme.New(
		schema.GroupVersionKind{
			Group:   remoteResource.Group,
			Version: remoteResource.Version,
			Kind:    remoteResource.Kind,
		},
	)
	if err != nil {
		return nil, err
	}

	// Copy data from unstructured to runtime object
	err = scheme.Scheme.Convert(obj, runtimeObj, nil)
	if err != nil {
		return nil, err
	}

	// Assert runtime.Object to client.Object
	return runtimeObj.(client.Object), nil
}

func GetPatchResult(
	localObj client.Object,
	remoteObj client.Object,
) (*patch.PatchResult, error) {
	// Get diff resources and compare bytes by k8s-objectmatcher PatchMaker
	updatedObj := UpdateResource(localObj, remoteObj)
	patchResult, err := patchMaker.Calculate(localObj, updatedObj,
		[]patch.CalculateOption{
			patch.IgnoreStatusFields(),
		}...,
	)
	if err != nil {
		return nil, err
	}

	return patchResult, nil
}

func EqualRemoteResourceWithObject(
	remoteResource *api.RemoteResource,
	remoteObj client.Object,
) bool {
	if remoteObj.GetName() == remoteResource.Name &&
		remoteObj.GetObjectKind().GroupVersionKind().Kind == remoteResource.Kind &&
		remoteObj.GetObjectKind().GroupVersionKind().Group == remoteResource.Group &&
		remoteObj.GetObjectKind().GroupVersionKind().Version == remoteResource.Version {
		return true
	}
	return false
}

func getYDBStaticCredentials(
	ctx context.Context,
	storage *api.Storage,
	restConfig *rest.Config,
) (ydbCredentials.Credentials, error) {
	auth := storage.Spec.OperatorConnection
	username := auth.StaticCredentials.Username
	password := api.DefaultRootPassword
	if auth.StaticCredentials.Password != nil {
		var err error
		password, err = GetSecretKey(
			ctx,
			storage.Namespace,
			restConfig,
			auth.StaticCredentials.Password.SecretKeyRef,
		)
		if err != nil {
			return nil, fmt.Errorf(
				"failed to get password for StaticCredentials from secret: %s, key: %s, error: %w",
				auth.StaticCredentials.Password.SecretKeyRef.Name,
				auth.StaticCredentials.Password.SecretKeyRef.Key,
				err)
		}
	}
	endpoint := storage.GetStorageEndpoint()

	var caBundle []byte
	if storage.IsStorageEndpointSecure() {
		var err error
		caBundle, err = getStorageGrpcServiceCABundle(ctx, storage, restConfig)
		if err != nil {
			return nil, err
		}
	}
	dialOptions, err := connection.LoadTLSCredentials(storage.IsStorageEndpointSecure(), caBundle)
	if err != nil {
		return nil, err
	}

	return ydbCredentials.NewStaticCredentials(
		username,
		password,
		endpoint,
		ydbCredentials.WithGrpcDialOptions(dialOptions),
	), nil
}

func getYDBOauth2Credentials(
	ctx context.Context,
	storage *api.Storage,
	restConfig *rest.Config,
) (ydbCredentials.Credentials, error) {
	auth := storage.Spec.OperatorConnection
	privateKey, err := GetSecretKey(
		ctx,
		storage.Namespace,
		restConfig,
		auth.Oauth2TokenExchange.PrivateKey.SecretKeyRef,
	)
	if err != nil {
		return nil, fmt.Errorf(
			"failed to get RSA private key for Oauth2TokenExchange from secret: %s, key: %s, error: %w",
			auth.Oauth2TokenExchange.PrivateKey.SecretKeyRef.Name,
			auth.Oauth2TokenExchange.PrivateKey.SecretKeyRef.Key,
			err)
	}

	keyID := *auth.Oauth2TokenExchange.KeyID
	signMethod := jwt.GetSigningMethod(auth.Oauth2TokenExchange.SignAlg)
	privateKeyPEM, err := jwt.ParseRSAPrivateKeyFromPEM([]byte(privateKey))
	if err != nil {
		return nil, fmt.Errorf(
			"failed to parse RSA private key for Oauth2TokenExchange from secret: %s, key: %s, error: %w",
			auth.Oauth2TokenExchange.PrivateKey.SecretKeyRef.Name,
			auth.Oauth2TokenExchange.PrivateKey.SecretKeyRef.Key,
			err,
		)
	}

	return ydbCredentials.NewOauth2TokenExchangeCredentials(
		ydbCredentials.WithTokenEndpoint(auth.Oauth2TokenExchange.Endpoint),
		ydbCredentials.WithAudience(auth.Oauth2TokenExchange.Audience),
		ydbCredentials.WithJWTSubjectToken(
			ydbCredentials.WithKeyID(keyID),
			ydbCredentials.WithSigningMethod(signMethod),
			ydbCredentials.WithPrivateKey(privateKeyPEM),
			ydbCredentials.WithIssuer(auth.Oauth2TokenExchange.Issuer),
			ydbCredentials.WithSubject(auth.Oauth2TokenExchange.Subject),
			ydbCredentials.WithID(auth.Oauth2TokenExchange.ID),
			ydbCredentials.WithAudience(auth.Oauth2TokenExchange.Audience),
		))
}

func GetYDBCredentials(
	ctx context.Context,
	storage *api.Storage,
	restConfig *rest.Config,
) (ydbCredentials.Credentials, error) {
	auth := storage.Spec.OperatorConnection
	if auth == nil {
		return ydbCredentials.NewAnonymousCredentials(), nil
	}

	if auth.AccessToken != nil {
		token, err := GetSecretKey(
			ctx,
			storage.Namespace,
			restConfig,
			auth.AccessToken.SecretKeyRef,
		)
		if err != nil {
			return nil, fmt.Errorf(
				"failed to get token for AccessToken from secret: %s, key: %s, error: %w",
				auth.AccessToken.SecretKeyRef.Name,
				auth.AccessToken.SecretKeyRef.Key,
				err)
		}

		return ydbCredentials.NewAccessTokenCredentials(token), nil
	}

	if auth.StaticCredentials != nil {
		return getYDBStaticCredentials(ctx, storage, restConfig)
	}

	if auth.Oauth2TokenExchange != nil {
		return getYDBOauth2Credentials(ctx, storage, restConfig)
	}

	return nil, errors.New("unsupported auth type for GetYDBCredentials")
}

func getStorageGrpcServiceCABundle(
	ctx context.Context,
	storage *api.Storage,
	restConfig *rest.Config,
) ([]byte, error) {
	if !storage.IsStorageEndpointSecure() {
		return nil, errors.New("can't get storage grpc CA for insecure endpoint")
	}

	tlsConfig := storage.Spec.Service.GRPC.TLSConfiguration
	caBody, err := GetSecretKey(
		ctx,
		storage.Namespace,
		restConfig,
		&tlsConfig.CertificateAuthority,
	)
	if err != nil {
		return nil, fmt.Errorf(
			"failed to get CA for storage grpc service from secret: %s, key: %s, error: %w",
			tlsConfig.CertificateAuthority.Name,
			tlsConfig.CertificateAuthority.Key,
			err)
	}
	return []byte(caBody), nil
}

func GetYDBTLSOption(
	ctx context.Context,
	storage *api.Storage,
	restConfig *rest.Config,
) (ydb.Option, error) {
	if !storage.IsStorageEndpointSecure() {
		return ydb.WithInsecure(), nil
	}
	caBundle, err := getStorageGrpcServiceCABundle(ctx, storage, restConfig)
	if err != nil {
		return nil, err
	}
	return ydb.WithCertificatesFromPem(caBundle), nil
}

func buildCAStorePatchingCommandArgs(
	caBundle string,
	grpcService api.GRPCService,
	interconnectService api.InterconnectService,
	statusService api.StatusService,
) ([]string, []string) {
	command := []string{"/bin/bash", "-c"}

	arg := ""

	if len(caBundle) > 0 {
		arg += fmt.Sprintf("printf $%s | base64 --decode > %s/%s && ", caBundleEnvName, localCertsDir, caBundleFileName)
	}

	if grpcService.TLSConfiguration.Enabled {
		arg += fmt.Sprintf("cp %s/%s %s/grpcRoot.crt && ", grpcTLSVolumeMountPath, wellKnownNameForTLSCertificateAuthority, localCertsDir)
	}

	if interconnectService.TLSConfiguration.Enabled {
		arg += fmt.Sprintf("cp %s/%s %s/interconnectRoot.crt && ", interconnectTLSVolumeMountPath, wellKnownNameForTLSCertificateAuthority, localCertsDir)
	}

	if statusService.TLSConfiguration != nil && statusService.TLSConfiguration.Enabled {
		arg += fmt.Sprintf("cp %s/%s %s/web.crt && ", statusOriginTLSVolumeMountPath, wellKnownNameForTLSCertificateAuthority, localCertsDir)
		arg += fmt.Sprintf("cat %s/%s %s/%s %s/%s > %s/%s && ",
			statusOriginTLSVolumeMountPath, wellKnownNameForTLSPrivateKey,
			statusOriginTLSVolumeMountPath, wellKnownNameForTLSCertificate,
			statusOriginTLSVolumeMountPath, wellKnownNameForTLSCertificateAuthority,
			statusTLSVolumeMountPath, statusBundleFileName,
		)
	}

	if arg != "" {
		arg += updateCACertificatesBin
	}

	args := []string{arg}

	return command, args
}

<<<<<<< HEAD
func GetSHA256Checksum(configuration string) string {
=======
func SHAChecksum(text string) string {
>>>>>>> cab74c48
	hasher := sha256.New()
	hasher.Write([]byte(text))
	return hex.EncodeToString(hasher.Sum(nil))
}

func CompareMaps(map1, map2 map[string]string) bool {
	if len(map1) != len(map2) {
		return false
	}
	for key1, value1 := range map1 {
		if value2, ok := map2[key1]; !ok || value2 != value1 {
			return false
		}
	}
	return true
<<<<<<< HEAD
}

func isSignAlgorithmSupported(alg string) bool {
	supportedAlgs := jwt.GetAlgorithms()

	for _, supportedAlg := range supportedAlgs {
		if alg == supportedAlg {
			return true
		}
	}
	return false
=======
>>>>>>> cab74c48
}<|MERGE_RESOLUTION|>--- conflicted
+++ resolved
@@ -564,11 +564,7 @@
 	return command, args
 }
 
-<<<<<<< HEAD
-func GetSHA256Checksum(configuration string) string {
-=======
-func SHAChecksum(text string) string {
->>>>>>> cab74c48
+func GetSHA256Checksum(text string) string {
 	hasher := sha256.New()
 	hasher.Write([]byte(text))
 	return hex.EncodeToString(hasher.Sum(nil))
@@ -584,7 +580,6 @@
 		}
 	}
 	return true
-<<<<<<< HEAD
 }
 
 func isSignAlgorithmSupported(alg string) bool {
@@ -596,6 +591,4 @@
 		}
 	}
 	return false
-=======
->>>>>>> cab74c48
 }