--- conflicted
+++ resolved
@@ -581,24 +581,4 @@
 		}
 	}
 	return true
-}
-
-<<<<<<< HEAD
-func isSignAlgorithmSupported(alg string) bool {
-	supportedAlgs := jwt.GetAlgorithms()
-
-	for _, supportedAlg := range supportedAlgs {
-		if alg == supportedAlg {
-			return true
-=======
-func PodIsReady(e corev1.Pod) bool {
-	if e.Status.Phase == corev1.PodRunning {
-		for _, condition := range e.Status.Conditions {
-			if condition.Type == corev1.PodReady && condition.Status == corev1.ConditionTrue {
-				return true
-			}
->>>>>>> 0642f3fd
-		}
-	}
-	return false
 }