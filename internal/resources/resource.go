package resources

import (
	"context"
	"fmt"

	"github.com/banzaicloud/k8s-objectmatcher/patch"
	appsv1 "k8s.io/api/apps/v1"
<<<<<<< HEAD
	corev1 "k8s.io/api/core/v1"
	apierrors "k8s.io/apimachinery/pkg/api/errors"
	metav1 "k8s.io/apimachinery/pkg/apis/meta/v1"
	"k8s.io/apimachinery/pkg/apis/meta/v1/unstructured"
=======
	"k8s.io/apimachinery/pkg/api/errors"
	"k8s.io/apimachinery/pkg/labels"
>>>>>>> 7defa5f7
	"k8s.io/apimachinery/pkg/runtime"
	"k8s.io/apimachinery/pkg/runtime/schema"
	"k8s.io/kubectl/pkg/scheme"
	ctrl "sigs.k8s.io/controller-runtime"
	"sigs.k8s.io/controller-runtime/pkg/client"
	ctrlutil "sigs.k8s.io/controller-runtime/pkg/controller/controllerutil"
<<<<<<< HEAD
	"sigs.k8s.io/controller-runtime/pkg/event"
	"sigs.k8s.io/controller-runtime/pkg/predicate"

	api "github.com/ydb-platform/ydb-kubernetes-operator/api/v1alpha1"
	ydbannotations "github.com/ydb-platform/ydb-kubernetes-operator/internal/annotations"
=======
	"sigs.k8s.io/controller-runtime/pkg/predicate"
>>>>>>> 7defa5f7
)

const (
	GRPCServiceNameFormat         = "%s-grpc"
	InterconnectServiceNameFormat = "%s-interconnect"
	StatusServiceNameFormat       = "%s-status"
	DatastreamsServiceNameFormat  = "%s-datastreams"

	grpcTLSVolumeName         = "grpc-tls-volume"
	interconnectTLSVolumeName = "interconnect-tls-volume"
	datastreamsTLSVolumeName  = "datastreams-tls-volume"

	systemCertsVolumeName = "init-main-shared-certs-volume"
	localCertsVolumeName  = "init-main-shared-source-dir-volume"

	wellKnownDirForAdditionalSecrets = "/opt/ydb/secrets"
	wellKnownDirForAdditionalVolumes = "/opt/ydb/volumes"

	caBundleEnvName  = "CA_BUNDLE"
	caBundleFileName = "userCABundle.crt"

	localCertsDir  = "/usr/local/share/ca-certificates"
	systemCertsDir = "/etc/ssl/certs"

	encryptionVolumeName                      = "encryption"
	datastreamsIAMServiceAccountKeyVolumeName = "datastreams-iam-sa-key"
	defaultEncryptionSecretKey                = "key"
	defaultPin                                = "EmptyPin"

	updateCACertificatesBin = "update-ca-certificates"
)

type ResourceBuilder interface {
	Placeholder(cr client.Object) client.Object
	Build(client.Object) error
}

var (
	annotator  = patch.NewAnnotator(ydbannotations.LastAppliedAnnotation)
	patchMaker = patch.NewPatchMaker(annotator)
)

var CreateOrUpdate = ctrl.CreateOrUpdate

func mutate(f ctrlutil.MutateFn, key client.ObjectKey, obj client.Object) error {
	if err := f(); err != nil {
		return err
	}
	newKey := client.ObjectKeyFromObject(obj)
	if key.String() != newKey.String() {
		return fmt.Errorf("MutateFn cannot mutate object name and/or object namespace")
	}
	return nil
}

type IgnoreChangesFunction func(oldObj, newObj runtime.Object) bool

func tryProcessNonExistingObject(
	ctx context.Context,
	c client.Client,
	obj client.Object,
	f ctrlutil.MutateFn,
	shouldIgnoreChange IgnoreChangesFunction,
) (bool, ctrlutil.OperationResult, error) {
	key := client.ObjectKeyFromObject(obj)

	err := c.Get(ctx, key, obj)

	if err == nil {
		return true, ctrlutil.OperationResultNone, nil
	}

	if !apierrors.IsNotFound(err) {
		return false, ctrlutil.OperationResultNone, err
	}

	// Object did not exist, but the creation of new
	// object is not needed (e.g. paused Storage)
	if shouldIgnoreChange(nil, obj) {
		return false, ctrlutil.OperationResultNone, nil
	}

	if err := mutate(f, key, obj); err != nil {
		return false, ctrlutil.OperationResultNone, err
	}

	if err := annotator.SetLastAppliedAnnotation(obj); err != nil {
		return false, ctrlutil.OperationResultNone, err
	}

	if err := c.Create(ctx, obj); err != nil {
		return false, ctrlutil.OperationResultNone, err
	}

	return false, ctrlutil.OperationResultCreated, nil
}

func CreateOrUpdateOrMaybeIgnore(
	ctx context.Context,
	c client.Client,
	obj client.Object,
	f ctrlutil.MutateFn,
	shouldIgnoreChange IgnoreChangesFunction,
) (ctrlutil.OperationResult, error) {
	objectExisted, opResult, err := tryProcessNonExistingObject(ctx, c, obj, f, shouldIgnoreChange)

	if !objectExisted {
		return opResult, err
	}

	key := client.ObjectKeyFromObject(obj)
	existing := obj.DeepCopyObject()
	if err := mutate(f, key, obj); err != nil {
		return ctrlutil.OperationResultNone, err
	}

	if shouldIgnoreChange(existing, obj) {
		return ctrlutil.OperationResultNone, nil
	}

	changed, err := CheckObjectUpdatedIgnoreStatus(existing, obj)
	if err != nil || !changed {
		return ctrlutil.OperationResultNone, err
	}
	if err := annotator.SetLastAppliedAnnotation(obj); err != nil {
		return ctrlutil.OperationResultNone, err
	}
	if err := c.Update(ctx, obj); err != nil {
		return ctrlutil.OperationResultNone, err
	}
	return ctrlutil.OperationResultUpdated, nil
}

func CheckObjectUpdatedIgnoreStatus(current, updated runtime.Object) (bool, error) {
	opts := []patch.CalculateOption{
		patch.IgnoreStatusFields(),
	}
	if _, ok := updated.(*appsv1.StatefulSet); ok {
		opts = append(opts, patch.IgnoreVolumeClaimTemplateTypeMetaAndStatus())
	}
	patchResult, err := patchMaker.Calculate(current, updated, opts...)
	if err != nil {
		return false, err
	}
	return !patchResult.IsEmpty(), nil
}

func CopyDict(src map[string]string) map[string]string {
	dst := make(map[string]string, len(src))
	for k, v := range src {
		dst[k] = v
	}
	return dst
}

<<<<<<< HEAD
func CreateResource(obj client.Object) client.Object {
	createdObj := obj.DeepCopyObject().(client.Object)

	// Remove or reset fields
	createdObj.SetResourceVersion("")
	createdObj.SetCreationTimestamp(metav1.Time{})
	createdObj.SetUID("")
	createdObj.SetOwnerReferences([]metav1.OwnerReference{})
	createdObj.SetFinalizers([]string{})

	if svc, ok := createdObj.(*corev1.Service); ok {
		svc.Spec.ClusterIP = ""
		svc.Spec.ClusterIPs = nil
	}

	setRemoteResourceVersionAnnotation(createdObj, obj.GetResourceVersion())

	return createdObj
}

func UpdateResource(oldObj, newObj client.Object) client.Object {
	updatedObj := newObj.DeepCopyObject().(client.Object)

	// Save current fields
	updatedObj.SetResourceVersion(oldObj.GetResourceVersion())
	updatedObj.SetCreationTimestamp(oldObj.GetCreationTimestamp())
	updatedObj.SetUID(oldObj.GetUID())
	updatedObj.SetOwnerReferences(oldObj.GetOwnerReferences())
	updatedObj.SetFinalizers(oldObj.GetFinalizers())

	if svc, ok := updatedObj.(*corev1.Service); ok {
		svc.Spec.ClusterIP = oldObj.(*corev1.Service).Spec.ClusterIP
		svc.Spec.ClusterIPs = append([]string{}, oldObj.(*corev1.Service).Spec.ClusterIPs...)
	}

	setRemoteResourceVersionAnnotation(updatedObj, newObj.GetResourceVersion())

	return updatedObj
}

func setRemoteResourceVersionAnnotation(obj client.Object, resourceVersion string) {
	annotations := make(map[string]string)
	for key, value := range obj.GetAnnotations() {
		annotations[key] = value
	}
	annotations[ydbannotations.RemoteResourceVersionAnnotation] = resourceVersion
	obj.SetAnnotations(annotations)
}

func ConvertRemoteResourceToObject(remoteResource api.RemoteResource, namespace string) (client.Object, error) {
	// Create an unstructured object
	obj := &unstructured.Unstructured{
		Object: map[string]interface{}{
			"apiVersion": remoteResource.Version,
			"group":      remoteResource.Group,
			"kind":       remoteResource.Kind,
			"metadata": map[string]interface{}{
				"name":      remoteResource.Name,
				"namespace": namespace,
			},
		},
	}

	// Convert unstructured object to runtime.Object
	var runtimeObj runtime.Object
	runtimeObj, err := scheme.Scheme.New(
		schema.GroupVersionKind{
			Group:   remoteResource.Group,
			Version: remoteResource.Version,
			Kind:    remoteResource.Kind,
		},
	)
	if err != nil {
		return nil, err
	}

	// Copy data from unstructured to runtime object
	err = scheme.Scheme.Convert(obj, runtimeObj, nil)
	if err != nil {
		return nil, err
	}

	// Assert runtime.Object to client.Object
	return runtimeObj.(client.Object), nil
}

func EqualRemoteResourceWithObject(
	remoteResource *api.RemoteResource,
	namespace string,
	remoteObj client.Object,
	remoteObjGVK schema.GroupVersionKind,
) bool {
	if remoteObj.GetName() == remoteResource.Name &&
		remoteObj.GetNamespace() == namespace &&
		remoteObjGVK.Kind == remoteResource.Kind &&
		remoteObjGVK.Group == remoteResource.Group &&
		remoteObjGVK.Version == remoteResource.Version {
		return true
	}
	return false
}

func LastAppliedAnnotationPredicate() predicate.Predicate {
	return predicate.Funcs{
		UpdateFunc: func(e event.UpdateEvent) bool {
			return !ydbannotations.CompareYdbTechAnnotations(
				e.ObjectOld.GetAnnotations(),
				e.ObjectNew.GetAnnotations(),
			)
		},
	}
}

func IgnoreDeletetionPredicate() predicate.Predicate {
	return predicate.Funcs{
		DeleteFunc: func(e event.DeleteEvent) bool {
			// Evaluates to false if the object has been confirmed deleted.
			return !e.DeleteStateUnknown
		},
	}
}

func SpecificPredicate() predicate.Predicate {
	return predicate.Funcs{
		UpdateFunc: func(e event.UpdateEvent) bool {
			_, isService := e.ObjectOld.(*corev1.Service)
			_, isSecret := e.ObjectOld.(*corev1.Secret)
			return isSecret || isService
		},
	}
=======
func LabelExistsPredicate(selector labels.Selector) predicate.Predicate {
	return predicate.NewPredicateFuncs(func(o client.Object) bool {
		return selector.Matches(labels.Set(o.GetLabels()))
	})
>>>>>>> 7defa5f7
}<|MERGE_RESOLUTION|>--- conflicted
+++ resolved
@@ -6,30 +6,22 @@
 
 	"github.com/banzaicloud/k8s-objectmatcher/patch"
 	appsv1 "k8s.io/api/apps/v1"
-<<<<<<< HEAD
 	corev1 "k8s.io/api/core/v1"
 	apierrors "k8s.io/apimachinery/pkg/api/errors"
 	metav1 "k8s.io/apimachinery/pkg/apis/meta/v1"
 	"k8s.io/apimachinery/pkg/apis/meta/v1/unstructured"
-=======
-	"k8s.io/apimachinery/pkg/api/errors"
 	"k8s.io/apimachinery/pkg/labels"
->>>>>>> 7defa5f7
 	"k8s.io/apimachinery/pkg/runtime"
 	"k8s.io/apimachinery/pkg/runtime/schema"
 	"k8s.io/kubectl/pkg/scheme"
 	ctrl "sigs.k8s.io/controller-runtime"
 	"sigs.k8s.io/controller-runtime/pkg/client"
 	ctrlutil "sigs.k8s.io/controller-runtime/pkg/controller/controllerutil"
-<<<<<<< HEAD
 	"sigs.k8s.io/controller-runtime/pkg/event"
 	"sigs.k8s.io/controller-runtime/pkg/predicate"
 
 	api "github.com/ydb-platform/ydb-kubernetes-operator/api/v1alpha1"
 	ydbannotations "github.com/ydb-platform/ydb-kubernetes-operator/internal/annotations"
-=======
-	"sigs.k8s.io/controller-runtime/pkg/predicate"
->>>>>>> 7defa5f7
 )
 
 const (
@@ -185,7 +177,6 @@
 	return dst
 }
 
-<<<<<<< HEAD
 func CreateResource(obj client.Object) client.Object {
 	createdObj := obj.DeepCopyObject().(client.Object)
 
@@ -308,18 +299,26 @@
 	}
 }
 
-func SpecificPredicate() predicate.Predicate {
+func IsServicePredicate() predicate.Predicate {
 	return predicate.Funcs{
 		UpdateFunc: func(e event.UpdateEvent) bool {
 			_, isService := e.ObjectOld.(*corev1.Service)
+			return isService
+		},
+	}
+}
+
+func IsSecretPredicate() predicate.Predicate {
+	return predicate.Funcs{
+		UpdateFunc: func(e event.UpdateEvent) bool {
 			_, isSecret := e.ObjectOld.(*corev1.Secret)
-			return isSecret || isService
-		},
-	}
-=======
+			return isSecret
+		},
+	}
+}
+
 func LabelExistsPredicate(selector labels.Selector) predicate.Predicate {
 	return predicate.NewPredicateFuncs(func(o client.Object) bool {
 		return selector.Matches(labels.Set(o.GetLabels()))
 	})
->>>>>>> 7defa5f7
 }