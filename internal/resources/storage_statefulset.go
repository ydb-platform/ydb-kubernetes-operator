--- conflicted
+++ resolved
@@ -14,6 +14,7 @@
 	"k8s.io/client-go/rest"
 	"sigs.k8s.io/controller-runtime/pkg/client"
 
+	"github.com/ydb-platform/ydb-kubernetes-operator/api/v1alpha1"
 	api "github.com/ydb-platform/ydb-kubernetes-operator/api/v1alpha1"
 	"github.com/ydb-platform/ydb-kubernetes-operator/internal/ptr"
 )
@@ -462,11 +463,6 @@
 		exist, err := CheckSecretKey(
 			context.Background(),
 			b.GetNamespace(),
-<<<<<<< HEAD
-			secret.Name,
-			api.YdbAuthToken,
-=======
->>>>>>> 71162c04
 			b.RestConfig,
 			&corev1.SecretKeySelector{
 				LocalObjectReference: corev1.LocalObjectReference{
