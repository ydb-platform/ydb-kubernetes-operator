package resources

import (
	"context"
	"errors"
	"fmt"
	"log"
	"strconv"

	appsv1 "k8s.io/api/apps/v1"
	corev1 "k8s.io/api/core/v1"
	metav1 "k8s.io/apimachinery/pkg/apis/meta/v1"
	"k8s.io/apimachinery/pkg/util/intstr"
	"k8s.io/client-go/rest"
	"sigs.k8s.io/controller-runtime/pkg/client"

	api "github.com/ydb-platform/ydb-kubernetes-operator/api/v1alpha1"
	"github.com/ydb-platform/ydb-kubernetes-operator/internal/labels"
	"github.com/ydb-platform/ydb-kubernetes-operator/internal/ptr"
)

const (
	configVolumeName = "ydb-config"
)

type StorageStatefulSetBuilder struct {
	*api.Storage
	RestConfig *rest.Config

	Name        string
	Labels      map[string]string
	Annotations map[string]string
}

func StringRJust(str, pad string, length int) string {
	for {
		str = pad + str
		if len(str) > length {
			return str[len(str)-length:]
		}
	}
}

func (b *StorageStatefulSetBuilder) GeneratePVCName(index int) string {
	return b.Name + "-" + StringRJust(strconv.Itoa(index), "0", api.DiskNumberMaxDigits)
}

func (b *StorageStatefulSetBuilder) GenerateDeviceName(index int) string {
	return api.DiskPathPrefix + "_" + StringRJust(strconv.Itoa(index), "0", api.DiskNumberMaxDigits)
}

func (b *StorageStatefulSetBuilder) Build(obj client.Object) error {
	sts, ok := obj.(*appsv1.StatefulSet)
	if !ok {
		return errors.New("failed to cast to StatefulSet object")
	}

	if sts.ObjectMeta.Name == "" {
		sts.ObjectMeta.Name = b.Name
	}
	sts.ObjectMeta.Namespace = b.GetNamespace()
	sts.ObjectMeta.Labels = b.Labels
	sts.ObjectMeta.Annotations = b.Annotations

	replicas := ptr.Int32(b.Spec.Nodes)
	if b.Spec.Pause {
		replicas = ptr.Int32(0)
	}

	sts.Spec = appsv1.StatefulSetSpec{
		Replicas: replicas,
		Selector: &metav1.LabelSelector{
			MatchLabels: map[string]string{
				labels.StatefulsetComponent: b.Name,
			},
		},
		PodManagementPolicy:  appsv1.ParallelPodManagement,
		RevisionHistoryLimit: ptr.Int32(10),
		ServiceName:          fmt.Sprintf(InterconnectServiceNameFormat, b.Storage.Name),
		Template:             b.buildPodTemplateSpec(),
	}

	if value, ok := b.ObjectMeta.Annotations[api.AnnotationUpdateStrategyOnDelete]; ok && value == api.AnnotationValueTrue {
		sts.Spec.UpdateStrategy = appsv1.StatefulSetUpdateStrategy{
			Type: "OnDelete",
		}
	}

	pvcList := make([]corev1.PersistentVolumeClaim, 0, len(b.Spec.DataStore))
	for i, pvcSpec := range b.Spec.DataStore {
		pvcList = append(
			pvcList,
			corev1.PersistentVolumeClaim{
				ObjectMeta: metav1.ObjectMeta{
					Name: b.GeneratePVCName(i),
				},
				Spec: pvcSpec,
			},
		)
	}
	sts.Spec.VolumeClaimTemplates = pvcList

	return nil
}

func (b *StorageStatefulSetBuilder) buildPodTemplateLabels() labels.Labels {
	podTemplateLabels := labels.Labels{}

	podTemplateLabels.Merge(b.Labels)
	podTemplateLabels.Merge(map[string]string{labels.StatefulsetComponent: b.Name})
	podTemplateLabels.Merge(b.Spec.AdditionalPodLabels)

	return podTemplateLabels
}

func (b *StorageStatefulSetBuilder) buildPodTemplateSpec() corev1.PodTemplateSpec {
<<<<<<< HEAD
	podTemplateLabels := b.buildPodTemplateLabels()
=======
	domain := api.DefaultDomainName
	if dnsAnnotation, ok := b.GetAnnotations()[api.DNSDomainAnnotation]; ok {
		domain = dnsAnnotation
	}
>>>>>>> cab74c48
	dnsConfigSearches := []string{
		fmt.Sprintf(api.InterconnectServiceFQDNFormat, b.Storage.Name, b.GetNamespace(), domain),
	}

	podTemplate := corev1.PodTemplateSpec{
		ObjectMeta: metav1.ObjectMeta{
			Labels:      podTemplateLabels,
			Annotations: b.Annotations,
		},
		Spec: corev1.PodSpec{
			Containers:                    []corev1.Container{b.buildContainer()},
			NodeSelector:                  b.Spec.NodeSelector,
			Affinity:                      b.Spec.Affinity,
			Tolerations:                   b.Spec.Tolerations,
			PriorityClassName:             b.Spec.PriorityClassName,
			TopologySpreadConstraints:     b.buildTopologySpreadConstraints(),
			TerminationGracePeriodSeconds: b.Spec.TerminationGracePeriodSeconds,

			Volumes: b.buildVolumes(),

			DNSConfig: &corev1.PodDNSConfig{
				Searches: dnsConfigSearches,
			},
		},
	}

	// InitContainer only needed for CaBundle manipulation for now,
	// may be probably used for other stuff later
	if b.AnyCertificatesAdded() {
		podTemplate.Spec.InitContainers = append(
			[]corev1.Container{b.buildCaStorePatchingInitContainer()},
			b.Spec.InitContainers...,
		)
	} else {
		podTemplate.Spec.InitContainers = b.Spec.InitContainers
	}

	if b.Spec.HostNetwork {
		podTemplate.Spec.HostNetwork = true
	}

	if b.Spec.Image.PullSecret != nil {
		podTemplate.Spec.ImagePullSecrets = []corev1.LocalObjectReference{{Name: *b.Spec.Image.PullSecret}}
	}

	if value, ok := b.ObjectMeta.Annotations[api.AnnotationUpdateDNSPolicy]; ok {
		switch value {
		case string(corev1.DNSClusterFirstWithHostNet), string(corev1.DNSClusterFirst), string(corev1.DNSDefault), string(corev1.DNSNone):
			podTemplate.Spec.DNSPolicy = corev1.DNSPolicy(value)
		case "":
			podTemplate.Spec.DNSPolicy = corev1.DNSClusterFirst
		default:
		}
	}

	return podTemplate
}

func (b *StorageStatefulSetBuilder) buildTopologySpreadConstraints() []corev1.TopologySpreadConstraint {
	if len(b.Spec.TopologySpreadConstraints) > 0 {
		return b.Spec.TopologySpreadConstraints
	}

	if b.Spec.Erasure != api.ErasureMirror3DC {
		return []corev1.TopologySpreadConstraint{}
	}

	return []corev1.TopologySpreadConstraint{
		{
			TopologyKey:       corev1.LabelTopologyZone,
			WhenUnsatisfiable: corev1.DoNotSchedule,
			LabelSelector:     &metav1.LabelSelector{MatchLabels: b.Labels},
			MaxSkew:           1,
		},
		{
			TopologyKey:       corev1.LabelHostname,
			WhenUnsatisfiable: corev1.DoNotSchedule,
			LabelSelector:     &metav1.LabelSelector{MatchLabels: b.Labels},
			MaxSkew:           1,
		},
	}
}

func (b *StorageStatefulSetBuilder) buildVolumes() []corev1.Volume {
	configMapName := b.Storage.Name

	volumes := []corev1.Volume{
		{
			Name: configVolumeName,
			VolumeSource: corev1.VolumeSource{
				ConfigMap: &corev1.ConfigMapVolumeSource{
					LocalObjectReference: corev1.LocalObjectReference{Name: configMapName},
				},
			},
		},
	}

	if b.Spec.Service.GRPC.TLSConfiguration.Enabled {
		volumes = append(volumes, buildTLSVolume(grpcTLSVolumeName, b.Spec.Service.GRPC.TLSConfiguration))
	}

	if b.Spec.Service.Interconnect.TLSConfiguration.Enabled {
		volumes = append(volumes, buildTLSVolume(interconnectTLSVolumeName, b.Spec.Service.Interconnect.TLSConfiguration))
	}

	if b.Spec.Service.Status.TLSConfiguration.Enabled {
		volumes = append(volumes,
			buildTLSVolume(statusOriginTLSVolumeName, b.Spec.Service.Status.TLSConfiguration),
			corev1.Volume{
				Name: statusTLSVolumeName,
				VolumeSource: corev1.VolumeSource{
					EmptyDir: &corev1.EmptyDirVolumeSource{},
				},
			},
		)
	}

	for _, secret := range b.Spec.Secrets {
		volumes = append(volumes, corev1.Volume{
			Name: secret.Name,
			VolumeSource: corev1.VolumeSource{
				Secret: &corev1.SecretVolumeSource{
					SecretName: secret.Name,
				},
			},
		})
	}

	for _, volume := range b.Spec.Volumes {
		volumes = append(volumes, *volume)
	}

	if b.AnyCertificatesAdded() {
		volumes = append(volumes, corev1.Volume{
			Name: systemCertsVolumeName,
			VolumeSource: corev1.VolumeSource{
				EmptyDir: &corev1.EmptyDirVolumeSource{},
			},
		})

		volumes = append(volumes, corev1.Volume{
			Name: localCertsVolumeName,
			VolumeSource: corev1.VolumeSource{
				EmptyDir: &corev1.EmptyDirVolumeSource{},
			},
		})
	}

	return volumes
}

func (b *StorageStatefulSetBuilder) buildCaStorePatchingInitContainer() corev1.Container {
	command, args := buildCAStorePatchingCommandArgs(
		b.Spec.CABundle,
		b.Spec.Service.GRPC,
		b.Spec.Service.Interconnect,
		b.Spec.Service.Status,
	)
	containerResources := corev1.ResourceRequirements{}
	if b.Spec.Resources != nil {
		containerResources = *b.Spec.Resources
	}
	imagePullPolicy := corev1.PullIfNotPresent
	if b.Spec.Image.PullPolicyName != nil {
		imagePullPolicy = *b.Spec.Image.PullPolicyName
	}

	container := corev1.Container{
		Name:            "ydb-storage-init-container",
		Image:           b.Spec.Image.Name,
		ImagePullPolicy: imagePullPolicy,
		Command:         command,
		Args:            args,
		SecurityContext: &corev1.SecurityContext{
			RunAsUser: new(int64),
		},

		VolumeMounts: b.buildCaStorePatchingInitContainerVolumeMounts(),
		Resources:    containerResources,
	}
	if len(b.Spec.CABundle) > 0 {
		container.Env = []corev1.EnvVar{
			{
				Name:  caBundleEnvName,
				Value: b.Spec.CABundle,
			},
		}
	}
	return container
}

func (b *StorageStatefulSetBuilder) buildCaStorePatchingInitContainerVolumeMounts() []corev1.VolumeMount {
	volumeMounts := []corev1.VolumeMount{}

	if b.AnyCertificatesAdded() {
		volumeMounts = append(volumeMounts, corev1.VolumeMount{
			Name:      localCertsVolumeName,
			MountPath: localCertsDir,
		})

		volumeMounts = append(volumeMounts, corev1.VolumeMount{
			Name:      systemCertsVolumeName,
			MountPath: systemCertsDir,
		})
	}

	if b.Spec.Service.GRPC.TLSConfiguration.Enabled {
		volumeMounts = append(volumeMounts, corev1.VolumeMount{
			Name:      grpcTLSVolumeName,
			ReadOnly:  true,
			MountPath: grpcTLSVolumeMountPath,
		})
	}

	if b.Spec.Service.Interconnect.TLSConfiguration.Enabled {
		volumeMounts = append(volumeMounts, corev1.VolumeMount{
			Name:      interconnectTLSVolumeName,
			ReadOnly:  true,
			MountPath: interconnectTLSVolumeMountPath,
		})
	}

	if b.Spec.Service.Status.TLSConfiguration.Enabled {
		volumeMounts = append(volumeMounts, corev1.VolumeMount{
			Name:      statusOriginTLSVolumeName,
			ReadOnly:  true,
			MountPath: statusOriginTLSVolumeMountPath,
		})

		volumeMounts = append(volumeMounts, corev1.VolumeMount{
			Name:      statusTLSVolumeName,
			MountPath: statusTLSVolumeMountPath,
		})
	}

	return volumeMounts
}

func (b *StorageStatefulSetBuilder) buildContainer() corev1.Container { // todo add init container for sparse files?
	command, args := b.buildContainerArgs()
	containerResources := corev1.ResourceRequirements{}
	if b.Spec.Resources != nil {
		containerResources = *b.Spec.Resources
	}
	imagePullPolicy := corev1.PullIfNotPresent
	if b.Spec.Image.PullPolicyName != nil {
		imagePullPolicy = *b.Spec.Image.PullPolicyName
	}

	container := corev1.Container{
		Name:            "ydb-storage",
		Image:           b.Spec.Image.Name,
		ImagePullPolicy: imagePullPolicy,
		Command:         command,
		Args:            args,

		SecurityContext: &corev1.SecurityContext{
			Privileged: ptr.Bool(false),
			Capabilities: &corev1.Capabilities{
				Add: []corev1.Capability{"SYS_RAWIO"},
			},
		},

		Ports: []corev1.ContainerPort{{
			Name: "grpc", ContainerPort: api.GRPCPort,
		}, {
			Name: "interconnect", ContainerPort: api.InterconnectPort,
		}, {
			Name: "status", ContainerPort: api.StatusPort,
		}},

		VolumeMounts: b.buildVolumeMounts(),
		Resources:    containerResources,
	}

	if value, ok := b.ObjectMeta.Annotations[api.AnnotationDisableLivenessProbe]; !ok || value != api.AnnotationValueTrue {
		container.LivenessProbe = &corev1.Probe{
			ProbeHandler: corev1.ProbeHandler{
				TCPSocket: &corev1.TCPSocketAction{
					Port: intstr.FromInt(api.GRPCPort),
				},
			},
		}
	}

	var volumeDeviceList []corev1.VolumeDevice // todo decide on PVC volumeMode?
	var volumeMountList []corev1.VolumeMount
	for i, spec := range b.Spec.DataStore {
		if *spec.VolumeMode == corev1.PersistentVolumeFilesystem {
			volumeMountList = append(
				volumeMountList,
				corev1.VolumeMount{
					Name:      b.GeneratePVCName(i),
					MountPath: api.DiskFilePath,
				},
			)
		}
		if *spec.VolumeMode == corev1.PersistentVolumeBlock {
			volumeDeviceList = append(
				volumeDeviceList,
				corev1.VolumeDevice{
					Name:       b.GeneratePVCName(i),
					DevicePath: b.GenerateDeviceName(i),
				},
			)
		}
	}
	container.VolumeDevices = append(container.VolumeDevices, volumeDeviceList...)
	container.VolumeMounts = append(container.VolumeMounts, volumeMountList...)

	return container
}

func (b *StorageStatefulSetBuilder) buildVolumeMounts() []corev1.VolumeMount {
	volumeMounts := []corev1.VolumeMount{
		{
			Name:      configVolumeName,
			ReadOnly:  true,
			MountPath: fmt.Sprintf("%s/%s", api.ConfigDir, api.ConfigFileName),
			SubPath:   api.ConfigFileName,
		},
	}

	if b.Spec.Service.GRPC.TLSConfiguration.Enabled {
		volumeMounts = append(volumeMounts, corev1.VolumeMount{
			Name:      grpcTLSVolumeName,
			ReadOnly:  true,
			MountPath: grpcTLSVolumeMountPath,
		})
	}

	if b.Spec.Service.Interconnect.TLSConfiguration.Enabled {
		volumeMounts = append(volumeMounts, corev1.VolumeMount{
			Name:      interconnectTLSVolumeName,
			ReadOnly:  true,
			MountPath: interconnectTLSVolumeMountPath,
		})
	}

	if b.Spec.Service.Status.TLSConfiguration.Enabled {
		volumeMounts = append(volumeMounts, corev1.VolumeMount{
			Name:      statusTLSVolumeName,
			ReadOnly:  true,
			MountPath: statusTLSVolumeMountPath,
		})
	}

	if b.AnyCertificatesAdded() {
		volumeMounts = append(volumeMounts, corev1.VolumeMount{
			Name:      localCertsVolumeName,
			MountPath: localCertsDir,
		})

		volumeMounts = append(volumeMounts, corev1.VolumeMount{
			Name:      systemCertsVolumeName,
			MountPath: systemCertsDir,
		})
	}

	for _, secret := range b.Spec.Secrets {
		volumeMounts = append(volumeMounts, corev1.VolumeMount{
			Name:      secret.Name,
			MountPath: fmt.Sprintf("%s/%s", wellKnownDirForAdditionalSecrets, secret.Name),
		})
	}

	for _, volume := range b.Spec.Volumes {
		volumeMounts = append(volumeMounts, corev1.VolumeMount{
			Name:      volume.Name,
			MountPath: fmt.Sprintf("%s/%s", wellKnownDirForAdditionalVolumes, volume.Name),
		})
	}

	return volumeMounts
}

func (b *StorageStatefulSetBuilder) buildContainerArgs() ([]string, []string) {
	command := []string{fmt.Sprintf("%s/%s", api.BinariesDir, api.DaemonBinaryName)}
	var args []string

	args = append(args,
		"server",

		"--mon-port",
		fmt.Sprintf("%d", api.StatusPort),

		"--ic-port",
		fmt.Sprintf("%d", api.InterconnectPort),

		"--yaml-config",
		fmt.Sprintf("%s/%s", api.ConfigDir, api.ConfigFileName),

		"--node",
		"static",

		"--label",
		fmt.Sprintf("%s=%s", api.LabelDeploymentKey, api.LabelDeploymentValueKubernetes),
	)

	if b.Spec.Service.Status.TLSConfiguration.Enabled {
		args = append(args,
			"--mon-cert",
			fmt.Sprintf("%s/%s", statusTLSVolumeMountPath, statusBundleFileName),
		)
	}

	for _, secret := range b.Spec.Secrets {
		exist, err := CheckSecretKey(
			context.Background(),
			b.GetNamespace(),
			b.RestConfig,
			&corev1.SecretKeySelector{
				LocalObjectReference: corev1.LocalObjectReference{
					Name: secret.Name,
				},
				Key: api.YdbAuthToken,
			},
		)
		if err != nil {
			log.Default().Printf("Failed to inspect a secret %s: %s\n", secret.Name, err.Error())
			continue
		}
		if exist {
			args = append(args,
				"--auth-token-file",
				fmt.Sprintf(
					"%s/%s/%s",
					wellKnownDirForAdditionalSecrets,
					secret.Name,
					api.YdbAuthToken,
				),
			)
		}
	}

	return command, args
}

func (b *StorageStatefulSetBuilder) Placeholder(cr client.Object) client.Object {
	return &appsv1.StatefulSet{
		ObjectMeta: metav1.ObjectMeta{
			Name:      cr.GetName(),
			Namespace: cr.GetNamespace(),
		},
	}
}<|MERGE_RESOLUTION|>--- conflicted
+++ resolved
@@ -114,14 +114,12 @@
 }
 
 func (b *StorageStatefulSetBuilder) buildPodTemplateSpec() corev1.PodTemplateSpec {
-<<<<<<< HEAD
 	podTemplateLabels := b.buildPodTemplateLabels()
-=======
+
 	domain := api.DefaultDomainName
 	if dnsAnnotation, ok := b.GetAnnotations()[api.DNSDomainAnnotation]; ok {
 		domain = dnsAnnotation
 	}
->>>>>>> cab74c48
 	dnsConfigSearches := []string{
 		fmt.Sprintf(api.InterconnectServiceFQDNFormat, b.Storage.Name, b.GetNamespace(), domain),
 	}
