--- conflicted
+++ resolved
@@ -101,16 +101,9 @@
 }
 
 func (b *StorageStatefulSetBuilder) buildPodTemplateSpec() corev1.PodTemplateSpec {
-	dnsConfigSearches := []string{
-		fmt.Sprintf(v1alpha1.InterconnectServiceFQDNFormat, b.Storage.Name, b.GetNamespace()),
-	}
-<<<<<<< HEAD
-
 	podTemplateLabels := CopyDict(b.Labels)
 	podTemplateLabels[labels.StatefulsetComponent] = b.Name
 
-=======
->>>>>>> 9ae6d374
 	podTemplate := corev1.PodTemplateSpec{
 		ObjectMeta: metav1.ObjectMeta{
 			Labels:      podTemplateLabels,
@@ -127,7 +120,9 @@
 			Volumes: b.buildVolumes(),
 
 			DNSConfig: &corev1.PodDNSConfig{
-				Searches: dnsConfigSearches,
+				Searches: []string{
+          fmt.Sprintf(v1alpha1.InterconnectServiceFQDNFormat, b.Storage.Name, b.GetNamespace()),
+        },
 			},
 		},
 	}
