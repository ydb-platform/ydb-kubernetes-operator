--- conflicted
+++ resolved
@@ -14,12 +14,8 @@
 	"k8s.io/client-go/rest"
 	"sigs.k8s.io/controller-runtime/pkg/client"
 
-<<<<<<< HEAD
-	"github.com/ydb-platform/ydb-kubernetes-operator/api/v1alpha1"
-=======
 	api "github.com/ydb-platform/ydb-kubernetes-operator/api/v1alpha1"
 	"github.com/ydb-platform/ydb-kubernetes-operator/internal/annotations"
->>>>>>> d9edaebc
 	"github.com/ydb-platform/ydb-kubernetes-operator/internal/labels"
 	"github.com/ydb-platform/ydb-kubernetes-operator/internal/ptr"
 )
@@ -107,29 +103,16 @@
 }
 
 func (b *StorageStatefulSetBuilder) buildPodTemplateSpec() corev1.PodTemplateSpec {
-<<<<<<< HEAD
-	podTemplateLabels := CopyDict(b.Labels)
-	podTemplateLabels[labels.StatefulsetComponent] = b.Name
-=======
-	dnsConfigSearches := []string{
-		fmt.Sprintf(api.InterconnectServiceFQDNFormat, b.Storage.Name, b.GetNamespace()),
-	}
-
 	podTemplateLabels := CopyDict(b.Labels)
 	podTemplateLabels[labels.StorageGeneration] = strconv.FormatInt(b.ObjectMeta.Generation, 10)
 
 	podTemplateAnnotations := CopyDict(b.Spec.AdditionalAnnotations)
 	podTemplateAnnotations[annotations.ConfigurationChecksum] = GetConfigurationChecksum(b.Spec.Configuration)
->>>>>>> d9edaebc
 
 	podTemplate := corev1.PodTemplateSpec{
 		ObjectMeta: metav1.ObjectMeta{
 			Labels:      podTemplateLabels,
-<<<<<<< HEAD
-			Annotations: CopyDict(b.Spec.AdditionalAnnotations),
-=======
 			Annotations: podTemplateAnnotations,
->>>>>>> d9edaebc
 		},
 		Spec: corev1.PodSpec{
 			Containers:                    []corev1.Container{b.buildContainer()},
@@ -144,7 +127,7 @@
 
 			DNSConfig: &corev1.PodDNSConfig{
 				Searches: []string{
-					fmt.Sprintf(v1alpha1.InterconnectServiceFQDNFormat, b.Storage.Name, b.GetNamespace()),
+					fmt.Sprintf(api.InterconnectServiceFQDNFormat, b.Storage.Name, b.GetNamespace()),
 				},
 			},
 		},
