--- conflicted
+++ resolved
@@ -57,7 +57,6 @@
 	statefulSetLabels.Merge(b.Spec.AdditionalLabels)
 	statefulSetLabels.Merge(map[string]string{labels.StatefulsetComponent: b.Name})
 
-<<<<<<< HEAD
 	statefulSetAnnotations := databaseAnnotations.Copy()
 	statefulSetAnnotations.Merge(b.Spec.AdditionalAnnotations)
 	if b.Spec.Configuration != "" {
@@ -65,10 +64,6 @@
 	} else {
 		statefulSetAnnotations.Merge(map[string]string{annotations.ConfigurationChecksum: GetSHA256Checksum(b.Storage.Spec.Configuration)})
 	}
-=======
-	statefulSetAnnotations := CopyDict(b.Spec.AdditionalAnnotations)
-	statefulSetAnnotations[annotations.ConfigurationChecksum] = SHAChecksum(b.Spec.Configuration)
->>>>>>> cab74c48
 
 	grpcServiceLabels := databaseLabels.Copy()
 	grpcServiceLabels.Merge(b.Spec.Service.GRPC.AdditionalLabels)
@@ -148,7 +143,7 @@
 						api.DatabaseEncryptionKeySecretDir,
 						api.DatabaseEncryptionKeySecretFile,
 					),
-					ID:      SHAChecksum(b.Spec.StorageClusterRef.Name),
+					ID:      GetSHA256Checksum(b.Spec.StorageClusterRef.Name),
 					Pin:     b.Spec.Encryption.Pin,
 					Version: 1,
 				},
