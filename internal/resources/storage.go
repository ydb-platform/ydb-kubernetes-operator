--- conflicted
+++ resolved
@@ -43,19 +43,6 @@
 
 	var optionalBuilders []ResourceBuilder
 
-<<<<<<< HEAD
-	dynConfig, err := api.TryParseDynconfig(b.Spec.Configuration)
-	if err != nil {
-		optionalBuilders = append(
-			optionalBuilders,
-			&ConfigMapBuilder{
-				Object: b,
-				Name:   b.Storage.GetName(),
-				Data: map[string]string{
-					api.ConfigFileName: b.Spec.Configuration,
-				},
-				Labels: storageLabels,
-=======
 	// YDBOPS-9722 backward compatibility
 	cfg, _ := api.BuildConfiguration(b.Unwrap(), nil)
 
@@ -66,7 +53,6 @@
 			Name:   b.Storage.GetName(),
 			Data: map[string]string{
 				api.ConfigFileName: cfg,
->>>>>>> f1a614d0
 			},
 		)
 	} else {
