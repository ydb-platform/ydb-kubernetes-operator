package resources

import (
	"errors"
	"fmt"

	corev1 "k8s.io/api/core/v1"
	"k8s.io/apimachinery/pkg/api/meta"
	metav1 "k8s.io/apimachinery/pkg/apis/meta/v1"
	"k8s.io/apimachinery/pkg/runtime"
	"sigs.k8s.io/controller-runtime/pkg/client"
	"sigs.k8s.io/controller-runtime/pkg/client/apiutil"

	api "github.com/ydb-platform/ydb-kubernetes-operator/api/v1alpha1"
	ydbannotations "github.com/ydb-platform/ydb-kubernetes-operator/internal/annotations"
	. "github.com/ydb-platform/ydb-kubernetes-operator/internal/controllers/constants" //nolint:revive,stylecheck
)

type RemoteStorageNodeSetBuilder struct {
	client.Object

	Name        string
	Labels      map[string]string
	Annotations map[string]string

	StorageNodeSetSpec api.StorageNodeSetSpec
}

type RemoteStorageNodeSetResource struct {
	*api.RemoteStorageNodeSet
}

func (b *RemoteStorageNodeSetBuilder) Build(obj client.Object) error {
	dns, ok := obj.(*api.RemoteStorageNodeSet)
	if !ok {
		return errors.New("failed to cast to RemoteStorageNodeSet object")
	}

	if dns.ObjectMeta.Name == "" {
		dns.ObjectMeta.Name = b.Name
	}
	dns.ObjectMeta.Namespace = b.GetNamespace()

	dns.ObjectMeta.Labels = b.Labels
	dns.ObjectMeta.Annotations = b.Annotations

	dns.Spec = b.StorageNodeSetSpec

	return nil
}

func (b *RemoteStorageNodeSetBuilder) Placeholder(cr client.Object) client.Object {
	return &api.RemoteStorageNodeSet{
		ObjectMeta: metav1.ObjectMeta{
			Name:      b.Name,
			Namespace: cr.GetNamespace(),
		},
	}
}

func (b *RemoteStorageNodeSetResource) GetResourceBuilders() []ResourceBuilder {
	var resourceBuilders []ResourceBuilder

	nodeSetAnnotations := CopyDict(b.Annotations)
	delete(nodeSetAnnotations, ydbannotations.LastAppliedAnnotation)

	resourceBuilders = append(resourceBuilders,
		&StorageNodeSetBuilder{
			Object: b,

			Name:        b.Name,
			Labels:      b.Labels,
			Annotations: nodeSetAnnotations,

			StorageNodeSetSpec: b.Spec,
		},
	)

	return resourceBuilders
}

func NewRemoteStorageNodeSet(remoteStorageNodeSet *api.RemoteStorageNodeSet) RemoteStorageNodeSetResource {
	crRemoteStorageNodeSet := remoteStorageNodeSet.DeepCopy()

	if crRemoteStorageNodeSet.Spec.Service.Status.TLSConfiguration == nil {
		crRemoteStorageNodeSet.Spec.Service.Status.TLSConfiguration = &api.TLSConfiguration{Enabled: false}
	}

	return RemoteStorageNodeSetResource{RemoteStorageNodeSet: crRemoteStorageNodeSet}
}

func (b *RemoteStorageNodeSetResource) GetRemoteObjects(
	scheme *runtime.Scheme,
) []client.Object {
	remoteObjects := []client.Object{}

	// sync Secrets
	for _, secret := range b.Spec.Secrets {
		remoteObjects = append(remoteObjects,
			&corev1.Secret{
				ObjectMeta: metav1.ObjectMeta{
					Name:      secret.Name,
					Namespace: b.Namespace,
				},
			})
	}

	// sync ConfigMap
	remoteObjects = append(remoteObjects,
		&corev1.ConfigMap{
			ObjectMeta: metav1.ObjectMeta{
				Name:      b.Spec.StorageRef.Name,
				Namespace: b.Namespace,
			},
		})

	// sync Services
	remoteObjects = append(remoteObjects,
		&corev1.Service{
			ObjectMeta: metav1.ObjectMeta{
				Name:      fmt.Sprintf(GRPCServiceNameFormat, b.Spec.StorageRef.Name),
				Namespace: b.Namespace,
			},
		},
		&corev1.Service{
			ObjectMeta: metav1.ObjectMeta{
				Name:      fmt.Sprintf(InterconnectServiceNameFormat, b.Spec.StorageRef.Name),
				Namespace: b.Namespace,
			},
		},
		&corev1.Service{
			ObjectMeta: metav1.ObjectMeta{
				Name:      fmt.Sprintf(StatusServiceNameFormat, b.Spec.StorageRef.Name),
				Namespace: b.Namespace,
			},
		},
	)

	for _, remoteObj := range remoteObjects {
		remoteObjGVK, _ := apiutil.GVKForObject(remoteObj, scheme)
		remoteObj.GetObjectKind().SetGroupVersionKind(remoteObjGVK)
	}

	return remoteObjects
}

func (b *RemoteStorageNodeSetResource) SetPrimaryResourceAnnotations(obj client.Object) {
	annotations := make(map[string]string)
	for key, value := range obj.GetAnnotations() {
		annotations[key] = value
	}

	if _, exist := annotations[ydbannotations.PrimaryResourceStorageAnnotation]; !exist {
		annotations[ydbannotations.PrimaryResourceStorageAnnotation] = b.Spec.StorageRef.Name
	}

	obj.SetAnnotations(annotations)
}

func (b *RemoteStorageNodeSetResource) UnsetPrimaryResourceAnnotations(obj client.Object) {
	annotations := make(map[string]string)
	for key, value := range obj.GetAnnotations() {
		if key != annotations[ydbannotations.PrimaryResourceStorageAnnotation] {
			annotations[key] = value
		}
	}
	obj.SetAnnotations(annotations)
}

func (b *RemoteStorageNodeSetResource) CreateRemoteResourceStatus(remoteObj client.Object) {
	b.Status.RemoteResources = append(
		b.Status.RemoteResources,
		api.RemoteResource{
			Group:      remoteObj.GetObjectKind().GroupVersionKind().Group,
			Version:    remoteObj.GetObjectKind().GroupVersionKind().Version,
			Kind:       remoteObj.GetObjectKind().GroupVersionKind().Kind,
			Name:       remoteObj.GetName(),
			State:      ResourceSyncPending,
			Conditions: []metav1.Condition{},
		},
	)
	meta.SetStatusCondition(
		&b.Status.RemoteResources[len(b.Status.RemoteResources)-1].Conditions,
		metav1.Condition{
			Type:               RemoteResourceSyncedCondition,
			Status:             "Unknown",
			Reason:             ReasonInProgress,
			ObservedGeneration: b.Generation,
		},
	)
}

func (b *RemoteStorageNodeSetResource) UpdateRemoteResourceStatus(
	remoteResource *api.RemoteResource,
	status metav1.ConditionStatus,
	message string,
) {
	if status == metav1.ConditionFalse {
		meta.SetStatusCondition(&remoteResource.Conditions,
			metav1.Condition{
<<<<<<< HEAD
				Type:               RemoteResourceSyncedCondition,
				Status:             metav1.ConditionFalse,
				Reason:             ReasonInProgress,
				ObservedGeneration: b.Generation,
				Message:            fmt.Sprintf("Failed to sync remoteObject to resourceVersion %s", resourceVersion),
=======
				Type:    RemoteResourceSyncedCondition,
				Status:  metav1.ConditionFalse,
				Reason:  ReasonInProgress,
				Message: fmt.Sprintf("Failed to sync remoteObject: %s", message),
>>>>>>> e2f6659a
			})
		remoteResource.State = ResourceSyncPending
	}

	if status == metav1.ConditionTrue {
		meta.SetStatusCondition(&remoteResource.Conditions,
			metav1.Condition{
<<<<<<< HEAD
				Type:               RemoteResourceSyncedCondition,
				Status:             metav1.ConditionTrue,
				Reason:             ReasonCompleted,
				ObservedGeneration: b.Generation,
				Message:            fmt.Sprintf("Successfully synced remoteObject to resourceVersion %s", resourceVersion),
=======
				Type:    RemoteResourceSyncedCondition,
				Status:  metav1.ConditionTrue,
				Reason:  ReasonCompleted,
				Message: fmt.Sprintf("Successfully synced remoteObject to resourceVersion %s", message),
>>>>>>> e2f6659a
			})
		remoteResource.State = ResourceSyncSuccess
	}
}

func (b *RemoteStorageNodeSetResource) RemoveRemoteResourceStatus(remoteObj client.Object) {
	var idxRemoteObj int
	for idx := range b.Status.RemoteResources {
		if EqualRemoteResourceWithObject(&b.Status.RemoteResources[idx], remoteObj) {
			idxRemoteObj = idx
			break
		}
	}
	b.Status.RemoteResources = append(
		b.Status.RemoteResources[:idxRemoteObj],
		b.Status.RemoteResources[idxRemoteObj+1:]...,
	)
}<|MERGE_RESOLUTION|>--- conflicted
+++ resolved
@@ -198,18 +198,11 @@
 	if status == metav1.ConditionFalse {
 		meta.SetStatusCondition(&remoteResource.Conditions,
 			metav1.Condition{
-<<<<<<< HEAD
 				Type:               RemoteResourceSyncedCondition,
 				Status:             metav1.ConditionFalse,
 				Reason:             ReasonInProgress,
 				ObservedGeneration: b.Generation,
-				Message:            fmt.Sprintf("Failed to sync remoteObject to resourceVersion %s", resourceVersion),
-=======
-				Type:    RemoteResourceSyncedCondition,
-				Status:  metav1.ConditionFalse,
-				Reason:  ReasonInProgress,
-				Message: fmt.Sprintf("Failed to sync remoteObject: %s", message),
->>>>>>> e2f6659a
+				Message:            fmt.Sprintf("Failed to sync remoteObject to resourceVersion %s", message),
 			})
 		remoteResource.State = ResourceSyncPending
 	}
@@ -217,18 +210,11 @@
 	if status == metav1.ConditionTrue {
 		meta.SetStatusCondition(&remoteResource.Conditions,
 			metav1.Condition{
-<<<<<<< HEAD
 				Type:               RemoteResourceSyncedCondition,
 				Status:             metav1.ConditionTrue,
 				Reason:             ReasonCompleted,
 				ObservedGeneration: b.Generation,
-				Message:            fmt.Sprintf("Successfully synced remoteObject to resourceVersion %s", resourceVersion),
-=======
-				Type:    RemoteResourceSyncedCondition,
-				Status:  metav1.ConditionTrue,
-				Reason:  ReasonCompleted,
-				Message: fmt.Sprintf("Successfully synced remoteObject to resourceVersion %s", message),
->>>>>>> e2f6659a
+				Message:            fmt.Sprintf("Successfully synced remoteObject to resourceVersion %s", message),
 			})
 		remoteResource.State = ResourceSyncSuccess
 	}
