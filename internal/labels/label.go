--- conflicted
+++ resolved
@@ -20,16 +20,15 @@
 	// ServiceComponent The specialization of a Service resource
 	ServiceComponent = "ydb.tech/service-for"
 
-<<<<<<< HEAD
 	// StatefulsetComponent The specialization of a Statefulset resource
 	StatefulsetComponent = "ydb.tech/statefulset-name"
-=======
+
 	// StorageNodeSetComponent The specialization of a StorageNodeSet resource
 	StorageNodeSetComponent = "ydb.tech/storage-nodeset"
 
 	// DatabaseNodeSetComponent The specialization of a DatabaseNodeSet resource
 	DatabaseNodeSetComponent = "ydb.tech/database-nodeset"
->>>>>>> 9ae6d374
+
 
 	StorageComponent = "storage-node"
 	DynamicComponent = "dynamic-node"
