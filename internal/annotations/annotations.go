--- conflicted
+++ resolved
@@ -1,6 +1,5 @@
 package annotations
 
-<<<<<<< HEAD
 import (
 	corev1 "k8s.io/api/core/v1"
 
@@ -22,7 +21,7 @@
 		string(corev1.DNSDefault),
 		string(corev1.DNSNone),
 	}
-	UserAnnotations = map[string]struct{}{
+	SupportedAnnotations = map[string]struct{}{
 		v1alpha1.AnnotationSkipInitialization:     {},
 		v1alpha1.AnnotationUpdateStrategyOnDelete: {},
 		v1alpha1.AnnotationUpdateDNSPolicy:        {},
@@ -39,7 +38,7 @@
 func Common(objAnnotations Annotations) Annotations {
 	an := Annotations{}
 
-	an.Merge(getUserAnnotations(objAnnotations))
+	an.Merge(getSupportedAnnotations(objAnnotations))
 
 	return an
 }
@@ -70,11 +69,11 @@
 	return res
 }
 
-func getUserAnnotations(annotations map[string]string) map[string]string {
+func getSupportedAnnotations(annotations map[string]string) map[string]string {
 	common := make(map[string]string)
 
 	for key, value := range annotations {
-		if _, exists := UserAnnotations[key]; exists {
+		if _, exists := SupportedAnnotations[key]; exists {
 			common[key] = value
 		}
 	}
@@ -94,29 +93,5 @@
 			return value
 		}
 	}
-=======
-const (
-	PrimaryResourceStorageAnnotation  = "ydb.tech/primary-resource-storage"
-	PrimaryResourceDatabaseAnnotation = "ydb.tech/primary-resource-database"
-	RemoteResourceVersionAnnotation   = "ydb.tech/remote-resource-version"
-	ConfigurationChecksum             = "ydb.tech/configuration-checksum"
-	StorageFinalizerKey               = "ydb.tech/storage-finalizer"
-	RemoteFinalizerKey                = "ydb.tech/remote-finalizer"
-	LastAppliedAnnotation             = "ydb.tech/last-applied"
-)
-
-func CompareLastAppliedAnnotation(map1, map2 map[string]string) bool {
-	value1 := getLastAppliedAnnotation(map1)
-	value2 := getLastAppliedAnnotation(map2)
-	return value1 == value2
-}
-
-func getLastAppliedAnnotation(annotations map[string]string) string {
-	for key, value := range annotations {
-		if key == LastAppliedAnnotation {
-			return value
-		}
-	}
->>>>>>> cab74c48
 	return ""
 }