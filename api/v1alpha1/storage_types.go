package v1alpha1

import (
	corev1 "k8s.io/api/core/v1"
	metav1 "k8s.io/apimachinery/pkg/apis/meta/v1"

	"github.com/ydb-platform/ydb-kubernetes-operator/internal/controllers/constants"
)

// StorageSpec defines the desired state of Storage
type StorageSpec struct {
	StorageClusterSpec `json:",inline"`

	StorageNodeSpec `json:",inline"`

	// (Optional) NodeSet inline configuration to split into multiple StatefulSets
	// Default: (not specified)
	// +optional
	NodeSets []StorageNodeSetSpecInline `json:"nodeSets,omitempty"`
}

type StorageClusterSpec struct {
	// (Optional) Name of the root storage domain
	// Default: root
	// +kubebuilder:validation:Pattern:=[a-zA-Z0-9]([-_a-zA-Z0-9]*[a-zA-Z0-9])?
	// +kubebuilder:validation:MaxLength:=63
	// +kubebuilder:default:="Root"
	// +optional
	Domain string `json:"domain"`

	// (Optional) Operator connection settings
	// Default: (not specified)
	// +optional
	OperatorConnection *ConnectionOptions `json:"operatorConnection,omitempty"`

	// Data storage topology mode
	// For details, see https://ydb.tech/docs/en/cluster/topology
	// FIXME mirror-3-dc is only supported with external configuration
	// +kubebuilder:validation:Enum=mirror-3-dc;block-4-2;none
	// +kubebuilder:default:=block-4-2
	Erasure ErasureType `json:"erasure"`

	// (Optional) Container image information
	// +optional
	Image *PodImage `json:"image,omitempty"`

	// (Optional) YDBVersion sets the explicit version of the YDB image
	// Default: ""
	// +optional
	YDBVersion string `json:"version,omitempty"`

	// (Optional) List of initialization containers belonging to the pod.
	// Init containers are executed in order prior to containers being started.
	// More info: https://kubernetes.io/docs/concepts/workloads/pods/init-containers/
	// +optional
	InitContainers []corev1.Container `json:"initContainers,omitempty"`

	// YDB configuration in YAML format. Will be applied on top of generated one in internal/configuration
	// +optional
	Configuration string `json:"configuration"`

	// (Optional) Storage services parameter overrides
	// Default: (not specified)
	// +optional
	Service *StorageServices `json:"service,omitempty"`

	// The state of the Storage processes.
	// `true` means all the Storage Pods are being killed, but the Storage resource is persisted.
	// `false` means the default state of the system, all Pods running.
	// +kubebuilder:default:=false
	// +optional
	Pause bool `json:"pause"`

	// Enables or disables operator's reconcile loop.
	// `false` means all the Pods are running, but the reconcile is effectively turned off.
	// `true` means the default state of the system, all Pods running, operator reacts
	// to specification change of this Storage resource.
	// +kubebuilder:default:=true
	// +optional
	OperatorSync bool `json:"operatorSync"`

	// (Optional) Monitoring sets configuration options for YDB observability
	// Default: ""
	// +optional
	Monitoring *MonitoringOptions `json:"monitoring,omitempty"`

	// User-defined root certificate authority that is added to system trust
	// store of Storage pods on startup.
	// +optional
	CABundle string `json:"caBundle,omitempty"`

	// Additional volumes that will be mounted into the well-known directory of
	// every storage pod. Directory: `/opt/ydb/volumes/<volume_name>`.
	// Only `hostPath` volume type is supported for now.
	// +optional
	Volumes []*corev1.Volume `json:"volumes,omitempty"`

	// Secret names that will be mounted into the well-known directory of
	// every storage pod. Directory: `/opt/ydb/secrets/<secret_name>/<secret_key>`
	// +optional
	Secrets []*corev1.LocalObjectReference `json:"secrets,omitempty"`
}

type StorageNodeSpec struct {
	// Number of nodes (pods)
	// +required
	Nodes int32 `json:"nodes"`

	// (Optional) Where cluster data should be kept
	// +optional
	DataStore []corev1.PersistentVolumeClaimSpec `json:"dataStore,omitempty"`

	// (Optional) Container resource limits. Any container limits
	// can be specified.
	// Default: (not specified)
	// +optional
	Resources *corev1.ResourceRequirements `json:"resources,omitempty"`

	// (Optional) Whether host network should be enabled.
	// Default: false
	// +optional
	HostNetwork bool `json:"hostNetwork,omitempty"`

	// (Optional) NodeSelector is a selector which must be true for the pod to fit on a node.
	// Selector which must match a node's labels for the pod to be scheduled on that node.
	// More info: https://kubernetes.io/docs/concepts/configuration/assign-pod-node/
	// +optional
	NodeSelector map[string]string `json:"nodeSelector,omitempty"`

	// (Optional) If specified, the pod's scheduling constraints
	// +optional
	Affinity *corev1.Affinity `json:"affinity,omitempty"`

	// (Optional) If specified, the pod's tolerations.
	// +optional
	Tolerations []corev1.Toleration `json:"tolerations,omitempty"`

	// (Optional) If specified, the pod's topologySpreadConstraints.
	// All topologySpreadConstraints are ANDed.
	// +optional
	// +patchMergeKey=topologyKey
	// +patchStrategy=merge
	// +listType=map
	// +listMapKey=topologyKey
	// +listMapKey=whenUnsatisfiable
	TopologySpreadConstraints []corev1.TopologySpreadConstraint `json:"topologySpreadConstraints,omitempty" patchStrategy:"merge" patchMergeKey:"topologyKey"`

	// (Optional) If specified, the pod's priorityClassName.
	// +optional
	PriorityClassName string `json:"priorityClassName,omitempty"`

	// (Optional) Additional custom resource labels that are added to all resources
	// +optional
	AdditionalLabels map[string]string `json:"additionalLabels,omitempty"`

	// (Optional) Additional custom resource annotations that are added to all resources
	// +optional
	AdditionalAnnotations map[string]string `json:"additionalAnnotations,omitempty"`
<<<<<<< HEAD

	// (Optional) If specified, the pod's priorityClassName.
	// +optional
	PriorityClassName string `json:"priorityClassName,omitempty"`

	// (Optional) If specified, the pod's terminationGracePeriodSeconds.
	// +optional
	TerminationGracePeriodSeconds *int64 `json:"terminationGracePeriodSeconds,omitempty"`
=======
>>>>>>> 9ae6d374
}

// StorageStatus defines the observed state of Storage
type StorageStatus struct {
	State      constants.ClusterState `json:"state"`
	Conditions []metav1.Condition     `json:"conditions,omitempty"`
}

//+kubebuilder:object:root=true
//+kubebuilder:subresource:status
//+kubebuilder:printcolumn:name="Status",type="string",JSONPath=".status.state",description="The status of this DB"
//+kubebuilder:printcolumn:name="Age",type="date",JSONPath=".metadata.creationTimestamp"

// Storage is the Schema for the Storages API
type Storage struct {
	metav1.TypeMeta   `json:",inline"`
	metav1.ObjectMeta `json:"metadata,omitempty"`

	Spec StorageSpec `json:"spec,omitempty"`

	// +kubebuilder:default:={state: "Pending"}
	Status StorageStatus `json:"status,omitempty"`
}

//+kubebuilder:object:root=true

// StorageList contains a list of Storage
type StorageList struct {
	metav1.TypeMeta `json:",inline"`
	metav1.ListMeta `json:"metadata,omitempty"`
	Items           []Storage `json:"items"`
}

// StorageServices defines parameter overrides for Storage Services
type StorageServices struct {
	GRPC         GRPCService         `json:"grpc,omitempty"`
	Interconnect InterconnectService `json:"interconnect,omitempty"`
	Status       StatusService       `json:"status,omitempty"`
}

func init() {
	SchemeBuilder.Register(&Storage{}, &StorageList{})
}<|MERGE_RESOLUTION|>--- conflicted
+++ resolved
@@ -144,11 +144,15 @@
 	// +listMapKey=topologyKey
 	// +listMapKey=whenUnsatisfiable
 	TopologySpreadConstraints []corev1.TopologySpreadConstraint `json:"topologySpreadConstraints,omitempty" patchStrategy:"merge" patchMergeKey:"topologyKey"`
-
+  
 	// (Optional) If specified, the pod's priorityClassName.
 	// +optional
 	PriorityClassName string `json:"priorityClassName,omitempty"`
 
+  // (Optional) If specified, the pod's terminationGracePeriodSeconds.
+	// +optional
+	TerminationGracePeriodSeconds *int64 `json:"terminationGracePeriodSeconds,omitempty"`
+  
 	// (Optional) Additional custom resource labels that are added to all resources
 	// +optional
 	AdditionalLabels map[string]string `json:"additionalLabels,omitempty"`
@@ -156,17 +160,6 @@
 	// (Optional) Additional custom resource annotations that are added to all resources
 	// +optional
 	AdditionalAnnotations map[string]string `json:"additionalAnnotations,omitempty"`
-<<<<<<< HEAD
-
-	// (Optional) If specified, the pod's priorityClassName.
-	// +optional
-	PriorityClassName string `json:"priorityClassName,omitempty"`
-
-	// (Optional) If specified, the pod's terminationGracePeriodSeconds.
-	// +optional
-	TerminationGracePeriodSeconds *int64 `json:"terminationGracePeriodSeconds,omitempty"`
-=======
->>>>>>> 9ae6d374
 }
 
 // StorageStatus defines the observed state of Storage
