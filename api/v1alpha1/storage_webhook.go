--- conflicted
+++ resolved
@@ -3,6 +3,7 @@
 import (
 	"context"
 	"fmt"
+	"gopkg.in/yaml.v3"
 	"math/rand"
 
 	"github.com/golang-jwt/jwt/v4"
@@ -180,47 +181,38 @@
 
 var _ webhook.Validator = &Storage{}
 
-<<<<<<< HEAD
+func isSignAlgorithmSupported(alg string) bool {
+	supportedAlgs := jwt.GetAlgorithms()
+
+	for _, supportedAlg := range supportedAlgs {
+		if alg == supportedAlg {
+			return true
+		}
+	}
+	return false
+}
+
 // ValidateCreate implements webhook.Validator so a webhook will be registered for the type
 func (r *Storage) ValidateCreate() error {
 	storagelog.Info("validate create", "name", r.Name)
 
 	var rawYamlConfiguration string
-	success, dynconfig, err := TryParseDynconfig(r.Spec.Configuration)
+	success, dynConfig, err := ParseDynConfig(r.Spec.Configuration)
 	if success {
 		if err != nil {
 			return fmt.Errorf("failed to parse dynconfig, error: %w", err)
 		}
-		config, err := yaml.Marshal(dynconfig.Config)
+		config, err := yaml.Marshal(dynConfig.Config)
 		if err != nil {
 			return fmt.Errorf("failed to serialize YAML config, error: %w", err)
 		}
 		rawYamlConfiguration = string(config)
 	} else {
 		rawYamlConfiguration = r.Spec.Configuration
-=======
-func isSignAlgorithmSupported(alg string) bool {
-	supportedAlgs := jwt.GetAlgorithms()
-
-	for _, supportedAlg := range supportedAlgs {
-		if alg == supportedAlg {
-			return true
-		}
->>>>>>> 6ced8c6d
-	}
-	return false
-}
-
-<<<<<<< HEAD
+	}
+
 	var configuration schema.Configuration
 	configuration, err = ParseConfiguration(rawYamlConfiguration)
-=======
-// ValidateCreate implements webhook.Validator so a webhook will be registered for the type
-func (r *Storage) ValidateCreate() error {
-	storagelog.Info("validate create", "name", r.Name)
-
-	configuration, err := ParseConfiguration(r.Spec.Configuration)
->>>>>>> 6ced8c6d
 	if err != nil {
 		return fmt.Errorf("failed to parse configuration, error: %w", err)
 	}
@@ -317,14 +309,13 @@
 func (r *Storage) ValidateUpdate(old runtime.Object) error {
 	storagelog.Info("validate update", "name", r.Name)
 
-<<<<<<< HEAD
 	var rawYamlConfiguration string
-	success, dynconfig, err := TryParseDynconfig(r.Spec.Configuration)
+	success, dynConfig, err := ParseDynConfig(r.Spec.Configuration)
 	if success {
 		if err != nil {
 			return fmt.Errorf("failed to parse dynconfig, error: %w", err)
 		}
-		config, err := yaml.Marshal(dynconfig.Config)
+		config, err := yaml.Marshal(dynConfig.Config)
 		if err != nil {
 			return fmt.Errorf("failed to serialize YAML config, error: %w", err)
 		}
@@ -335,9 +326,6 @@
 
 	var configuration schema.Configuration
 	configuration, err = ParseConfiguration(rawYamlConfiguration)
-=======
-	configuration, err := ParseConfiguration(r.Spec.Configuration)
->>>>>>> 6ced8c6d
 	if err != nil {
 		return fmt.Errorf("failed to parse configuration, error: %w", err)
 	}
