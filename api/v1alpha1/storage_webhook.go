--- conflicted
+++ resolved
@@ -1,14 +1,9 @@
 package v1alpha1
 
 import (
-	"errors"
 	"fmt"
 
-<<<<<<< HEAD
 	"gopkg.in/yaml.v3"
-=======
-	"gopkg.in/yaml.v2"
->>>>>>> 44ac9a15
 	v1 "k8s.io/api/core/v1"
 	"k8s.io/apimachinery/pkg/runtime"
 	"k8s.io/utils/strings/slices"
@@ -26,12 +21,10 @@
 		Complete()
 }
 
-type YDBConfiguration struct {
-	DomainsConfig struct {
-		SecurityConfig struct {
-			EnforceUserTokenRequirement bool `yaml:"enforce_user_token_requirement"`
-		} `yaml:"security_config"`
-	} `yaml:"domains_config"`
+type DomainsConfig struct {
+	SecurityConfig struct {
+		EnforceUserTokenRequirement bool `yaml:"enforce_user_token_requirement"`
+	} `yaml:"security_config"`
 }
 
 //+kubebuilder:webhook:path=/mutate-ydb-tech-v1alpha1-storage,mutating=true,failurePolicy=fail,sideEffects=None,groups=ydb.tech,resources=storages,verbs=create;update,versions=v1alpha1,name=mutate-storage.ydb.tech,admissionReviewVersions=v1
@@ -103,6 +96,15 @@
 		nodesNumber = int32(len(hosts))
 	}
 
+	if configuration["domains_config"] != nil {
+		if domainsConfig, ok := configuration["domains_config"].(DomainsConfig); ok {
+			authEnabled := domainsConfig.SecurityConfig.EnforceUserTokenRequirement
+			if (authEnabled && r.Spec.Auth.Anonymous) || (!authEnabled && !r.Spec.Auth.Anonymous) {
+				return fmt.Errorf("field 'spec.auth' does not satisfy with config option `enforce_user_token_requirement: %t`", authEnabled)
+			}
+		}
+	}
+
 	minNodesPerErasure := map[ErasureType]int32{
 		ErasureMirror3DC: 9,
 		ErasureBlock42:   8,
@@ -122,26 +124,7 @@
 			return fmt.Errorf("the secret name %s is reserved, use another one", secret.Name)
 		}
 	}
-
-<<<<<<< HEAD
-	yamlConfig := YDBConfiguration{}
-	err := yaml.Unmarshal([]byte(r.Spec.Configuration), &yamlConfig)
-	if err != nil {
-		return errors.New("failed parse 'spec.configuration' to determine `enforce_user_token_requirement`")
-	}
-
-	if yamlConfig.DomainsConfig.SecurityConfig.EnforceUserTokenRequirement {
-		if r.Spec.Auth.Anonymous {
-			return errors.New("field 'spec.auth' does not satisfy with config option `enforce_user_token_requirement: true`")
-		}
-	} else {
-		if !r.Spec.Auth.Anonymous {
-			return errors.New("field 'spec.auth' does not satisfy with config option `enforce_user_token_requirement: false` ")
-		}
-	}
-
 	// TODO(user): fill in your validation logic upon object creation.
-=======
 	if r.Spec.Volumes != nil {
 		for _, volume := range r.Spec.Volumes {
 			if volume.HostPath == nil {
@@ -155,7 +138,6 @@
 		return crdCheckError
 	}
 
->>>>>>> 44ac9a15
 	return nil
 }
 
@@ -163,26 +145,24 @@
 func (r *Storage) ValidateUpdate(old runtime.Object) error {
 	storagelog.Info("validate update", "name", r.Name)
 
-<<<<<<< HEAD
-	yamlConfig := YDBConfiguration{}
-	err := yaml.Unmarshal([]byte(r.Spec.Configuration), &yamlConfig)
+	configuration := make(map[string]interface{})
+	err := yaml.Unmarshal([]byte(r.Spec.Configuration), &configuration)
 	if err != nil {
-		return errors.New("failed to parse 'spec.configuration' to determine `enforce_user_token_requirement`")
+		return fmt.Errorf("failed to parse Storage.spec.configuration, error: %w", err)
 	}
 
-	if yamlConfig.DomainsConfig.SecurityConfig.EnforceUserTokenRequirement {
-		if r.Spec.Auth.Anonymous {
-			return errors.New("empty field 'spec.auth' does not satisfy with config option `enforce_user_token_requirement: true`")
+	if configuration["domains_config"] != nil {
+		if domainsConfig, ok := configuration["domains_config"].(DomainsConfig); ok {
+			authEnabled := domainsConfig.SecurityConfig.EnforceUserTokenRequirement
+			if (authEnabled && r.Spec.Auth.Anonymous) || (!authEnabled && !r.Spec.Auth.Anonymous) {
+				return fmt.Errorf("field 'spec.auth' does not satisfy with config option `enforce_user_token_requirement: %t`", authEnabled)
+			}
 		}
-	} else {
-		if !r.Spec.Auth.Anonymous {
-			return errors.New("field 'spec.auth' does not satisfy with config option `enforce_user_token_requirement: false` ")
-		}
-=======
+	}
+
 	crdCheckError := checkMonitoringCRD(manager, storagelog, r.Spec.Monitoring != nil)
 	if crdCheckError != nil {
 		return crdCheckError
->>>>>>> 44ac9a15
 	}
 
 	// TODO(user): fill in your validation logic upon object update.
