--- conflicted
+++ resolved
@@ -183,7 +183,6 @@
 
 	dynConfig, err := ParseDynconfig(r.Spec.Configuration)
 	if err == nil {
-<<<<<<< HEAD
 		validErr := ValidateDynconfig(dynConfig)
 		if validErr != nil {
 			return validErr
@@ -191,13 +190,7 @@
 		configuration = dynConfig.Config
 	}
 
-	hostsConfig, ok := configuration["hosts"].(PartialHostsConfig)
-=======
-		configuration = dynConfig.Config
-	}
-
 	hostsConfig, ok := configuration["hosts"].([]schema.Host)
->>>>>>> 840a2894
 	if !ok {
 		return fmt.Errorf("failed to parse YAML to determine `hosts`")
 	}
@@ -218,21 +211,13 @@
 		return fmt.Errorf("erasure type %v requires at least %v storage nodes", r.Spec.Erasure, minNodesPerErasure[r.Spec.Erasure])
 	}
 
-<<<<<<< HEAD
-	domainsConfig, ok := configuration["domains_config"].(PartialDomainsConfig)
-=======
 	domainsConfig, ok := configuration["domains_config"].(schema.DomainsConfig)
->>>>>>> 840a2894
 	if !ok {
 		return fmt.Errorf("failed to parse YAML to determine `domains_config`")
 	}
 
 	var authEnabled bool
-<<<<<<< HEAD
-	if domainsConfig.DomainsConfig.SecurityConfig.EnforceUserTokenRequirement {
-=======
 	if domainsConfig.SecurityConfig.EnforceUserTokenRequirement {
->>>>>>> 840a2894
 		authEnabled = true
 	}
 
@@ -300,7 +285,6 @@
 
 	dynConfig, err := ParseDynconfig(r.Spec.Configuration)
 	if err == nil {
-<<<<<<< HEAD
 		validErr := ValidateDynconfig(dynConfig)
 		if validErr != nil {
 			return validErr
@@ -308,13 +292,7 @@
 		configuration = dynConfig.Config
 	}
 
-	hostsConfig, ok := configuration["hosts"].(PartialHostsConfig)
-=======
-		configuration = dynConfig.Config
-	}
-
 	hostsConfig, ok := configuration["hosts"].([]schema.Host)
->>>>>>> 840a2894
 	if !ok {
 		return fmt.Errorf("failed to parse YAML to determine `hosts`")
 	}
@@ -335,21 +313,13 @@
 		return fmt.Errorf("erasure type %v requires at least %v storage nodes", r.Spec.Erasure, minNodesPerErasure[r.Spec.Erasure])
 	}
 
-<<<<<<< HEAD
-	domainsConfig, ok := configuration["domains_config"].(PartialDomainsConfig)
-=======
 	domainsConfig, ok := configuration["domains_config"].(schema.DomainsConfig)
->>>>>>> 840a2894
 	if !ok {
 		return fmt.Errorf("failed to parse YAML to determine `domains_config`")
 	}
 
 	var authEnabled bool
-<<<<<<< HEAD
-	if domainsConfig.DomainsConfig.SecurityConfig.EnforceUserTokenRequirement {
-=======
 	if domainsConfig.SecurityConfig.EnforceUserTokenRequirement {
->>>>>>> 840a2894
 		authEnabled = true
 	}
 
