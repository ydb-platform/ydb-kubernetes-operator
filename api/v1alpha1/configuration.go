package v1alpha1

import (
	"bytes"
	"crypto/sha256"
	"fmt"
	"path"
	"strconv"

	"gopkg.in/yaml.v3"

	"github.com/ydb-platform/ydb-kubernetes-operator/internal/configuration/schema"
)

const (
	DatabaseEncryptionKeyPath           = "/opt/ydb/secrets/database_encryption"
	DatabaseEncryptionKeyFile           = "key"
	DatastreamsIAMServiceAccountKeyPath = "/opt/ydb/secrets/datastreams"
	DatastreamsIAMServiceAccountKeyFile = "sa_key.json"
)

func hash(text string) string {
	h := sha256.New()
	h.Write([]byte(text))
	return fmt.Sprintf("%x", h.Sum(nil))
}

func generateSomeDefaults(cr *Storage, crDB *Database) schema.Configuration {
	var hosts []schema.Host

	for i := 0; i < int(cr.Spec.Nodes); i++ {
		datacenter := "az-1"
		if cr.Spec.Erasure == ErasureMirror3DC {
			datacenter = fmt.Sprintf("az-%d", i%3)
		}

		hosts = append(hosts, schema.Host{
			Host:         fmt.Sprintf("%v-%d", cr.GetName(), i),
			HostConfigID: 1, // TODO
			NodeID:       i + 1,
			Port:         InterconnectPort,
			Location: schema.Location{
				Body:       12340 + i,
				DataCenter: datacenter,
				Rack:       strconv.Itoa(i),
			},
		})
	}

	if cr.Spec.NodeSets != nil {
		hostIndex := 0
		for _, nodeSetSpec := range cr.Spec.NodeSets {
			for podIndex := 0; podIndex < int(nodeSetSpec.Nodes); podIndex++ {
				podName := cr.GetName() + "-" + nodeSetSpec.Name + "-" + strconv.Itoa(podIndex)
				hosts[hostIndex].Host = podName
				hostIndex++
			}
		}
	}

	var keyConfig *schema.KeyConfig
	if crDB != nil && crDB.Spec.Encryption != nil && crDB.Spec.Encryption.Enabled {
		keyConfig = &schema.KeyConfig{
			Keys: []schema.Key{
				{
					ContainerPath: path.Join(DatabaseEncryptionKeyPath, DatabaseEncryptionKeyFile),
					ID:            hash(cr.Name),
					Pin:           crDB.Spec.Encryption.Pin,
					Version:       1,
				},
			},
		}
	}

	return schema.Configuration{
		Hosts:     hosts,
		KeyConfig: keyConfig,
	}
}

func tryFillMissingSections(
	resultConfig map[string]interface{},
	generatedConfig schema.Configuration,
) {
	if resultConfig["hosts"] == nil {
		resultConfig["hosts"] = generatedConfig.Hosts
	}
	if generatedConfig.KeyConfig != nil {
		resultConfig["key_config"] = generatedConfig.KeyConfig
	}
}

<<<<<<< HEAD
func buildConfiguration(cr *Storage, crDB *Database) ([]byte, error) {
=======
func BuildConfiguration(cr *Storage, crDB *Database) (string, error) {
>>>>>>> f1a614d0
	config := make(map[string]interface{})

	// If any kind of configuration exists on Database object, then
	// it will be used to fully override storage object.
	// This is a temporary solution that should go away when it would
	// be possible to override Database configuration partially.
	var rawYamlConfiguration string
	if crDB != nil && crDB.Spec.Configuration != "" {
		rawYamlConfiguration = crDB.Spec.Configuration
	} else {
		rawYamlConfiguration = cr.Spec.Configuration
	}

	err := yaml.Unmarshal([]byte(rawYamlConfiguration), &config)
	if err != nil {
		return nil, err
	}

	generatedConfig := generateSomeDefaults(cr, crDB)

	dynConfig, err := TryParseDynconfig(rawYamlConfiguration)
	if err == nil {
		tryFillMissingSections(dynConfig.Config, generatedConfig)
		return yaml.Marshal(dynConfig)
	}

	tryFillMissingSections(config, generatedConfig)
	return yaml.Marshal(config)
}

func TryParseDynconfig(rawYamlConfiguration string) (schema.Dynconfig, error) {
	dynconfig := schema.Dynconfig{}
	dec := yaml.NewDecoder(bytes.NewReader([]byte(rawYamlConfiguration)))
	dec.KnownFields(true)
	err := dec.Decode(&dynconfig)
	return dynconfig, err
}<|MERGE_RESOLUTION|>--- conflicted
+++ resolved
@@ -90,11 +90,7 @@
 	}
 }
 
-<<<<<<< HEAD
-func buildConfiguration(cr *Storage, crDB *Database) ([]byte, error) {
-=======
 func BuildConfiguration(cr *Storage, crDB *Database) (string, error) {
->>>>>>> f1a614d0
 	config := make(map[string]interface{})
 
 	// If any kind of configuration exists on Database object, then
