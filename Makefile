--- conflicted
+++ resolved
@@ -79,11 +79,7 @@
 
 .PHONY: unit-test
 unit-test: manifests generate fmt vet envtest ## Run unit tests
-<<<<<<< HEAD
-	KUBEBUILDER_ASSETS="$(shell $(ENVTEST) use --arch=amd64 $(ENVTEST_K8S_VERSION) -p path)" go test -v -timeout 1800s -p 1 ./internal/controllers/storage/... -ginkgo.v -coverprofile cover.out
-=======
 	KUBEBUILDER_ASSETS="$(shell $(ENVTEST) use --arch=amd64 $(ENVTEST_K8S_VERSION) -p path)" go test -v -timeout 1800s -p 1 ./internal/controllers/... -ginkgo.v -coverprofile cover.out
->>>>>>> da8e30b5
 
 .PHONY: e2e-test
 e2e-test: manifests generate fmt vet docker-build kind-init kind-load ## Run e2e tests
