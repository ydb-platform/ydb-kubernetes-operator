--- conflicted
+++ resolved
@@ -81,19 +81,11 @@
 
 .PHONY: unit-test
 unit-test: manifests generate fmt vet envtest ## Run unit tests
-<<<<<<< HEAD
-	KUBEBUILDER_ASSETS="$(shell $(ENVTEST) use --arch=amd64 $(ENVTEST_K8S_VERSION) -p path)" go test -v -timeout 900s -p 1 ./internal/... -ginkgo.v -coverprofile cover.out
-
-.PHONY: e2e-test
-e2e-test: manifests generate fmt vet docker-build kind-init kind-load ## Run e2e tests
-	go test -v -timeout 3600s -p 1 ./e2e/... -args -ginkgo.v
-=======
 	KUBEBUILDER_ASSETS="$(shell $(ENVTEST) use --arch=amd64 $(ENVTEST_K8S_VERSION) -p path)" go test -v -timeout 900s -p 1 ./internal/... -ginkgo.v -coverprofile cover.out $(opts)
 
 .PHONY: e2e-test
 e2e-test: manifests generate fmt vet docker-build kind-init kind-load ## Run e2e tests
 	go test -v -timeout 3600s -p 1 ./e2e/... -ginkgo.v $(opts)
->>>>>>> cab74c48
 
 .PHONY: test
 test: unit-test e2e-test ## Run all tests
