--- conflicted
+++ resolved
@@ -47,20 +47,12 @@
   ##
   enabled: false
 
-<<<<<<< HEAD
-remote:
-  ## Create ServiceMonitor resources
-  ##
-  enabled: false
-  cluster: ""
-=======
 mgmt-cluster:
   ## Watch resources from mgmt-cluster
   ##
   enabled: false
   name: ""
   ## Define existing kubeconfig Secret name in current namespace
->>>>>>> efe34031
   kubeconfig: "remote-kubeconfig"
 
 webhook:
